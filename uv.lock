version = 1
requires-python = ">=3.11"
resolution-markers = [
    "python_full_version >= '3.12'",
    "python_full_version < '3.12'",
]

[[package]]
name = "aind-behavior-curriculum"
<<<<<<< HEAD
version = "0.0.30"
source = { registry = "https://pypi.org/simple" }
=======
version = "0.0.28"
source = { git = "https://github.com/AllenNeuralDynamics/aind-behavior-curriculum?rev=refactor-expose-public-evaluator#6b5b32abe409ee8a2dcad66ead0b79f171198294" }
>>>>>>> 449e79ee
dependencies = [
    { name = "jinja2" },
    { name = "pydantic" },
    { name = "semver" },
]
<<<<<<< HEAD
sdist = { url = "https://files.pythonhosted.org/packages/b0/76/5dbd7f48de65b1cedd77c3edc34227788a8def5920ad2cf82023cdec6991/aind_behavior_curriculum-0.0.30.tar.gz", hash = "sha256:697567505fa3a3cc8c5ba24b7e70ae67e180c2671e5f6686e3c8c6cfdccc187f", size = 121445 }
wheels = [
    { url = "https://files.pythonhosted.org/packages/e9/bd/5c90c48f6079e27379d82cd6ac182df8193c81c4f8034d230b9a977257e7/aind_behavior_curriculum-0.0.30-py3-none-any.whl", hash = "sha256:193f243a69b663299afe75661d007ba545249d78a8b52c4277e18630dca2a149", size = 46762 },
]
=======
>>>>>>> 449e79ee

[[package]]
name = "aind-behavior-experiment-launcher"
source = { editable = "." }
dependencies = [
    { name = "aind-behavior-curriculum" },
    { name = "aind-behavior-services" },
    { name = "aind-slims-api" },
    { name = "gitpython" },
    { name = "pydantic" },
    { name = "rich" },
    { name = "semver" },
]

[package.optional-dependencies]
aind-services = [
    { name = "aind-data-schema" },
    { name = "aind-watchdog-service" },
]
dev = [
    { name = "aind-data-schema" },
    { name = "aind-watchdog-service" },
    { name = "codespell" },
    { name = "coverage" },
    { name = "ruff" },
]
docs = [
    { name = "aind-data-schema" },
    { name = "aind-watchdog-service" },
    { name = "autodoc-pydantic" },
    { name = "furo" },
    { name = "sphinx" },
    { name = "sphinx-copybutton" },
    { name = "sphinx-jinja" },
    { name = "sphinx-jsonschema" },
    { name = "sphinx-mdinclude" },
]

[package.metadata]
requires-dist = [
    { name = "aind-behavior-curriculum", git = "https://github.com/AllenNeuralDynamics/aind-behavior-curriculum?rev=refactor-expose-public-evaluator" },
    { name = "aind-behavior-experiment-launcher", extras = ["aind-services"], marker = "extra == 'dev'" },
    { name = "aind-behavior-experiment-launcher", extras = ["aind-services"], marker = "extra == 'docs'" },
<<<<<<< HEAD
    { name = "aind-behavior-services", specifier = "<1" },
    { name = "aind-data-schema", marker = "extra == 'aind-services'", specifier = "<2" },
=======
    { name = "aind-behavior-services", git = "https://github.com/AllenNeuralDynamics/Aind.Behavior.Services?rev=release-0.9" },
    { name = "aind-data-schema", marker = "extra == 'aind-services'", specifier = "<=1.2" },
>>>>>>> 449e79ee
    { name = "aind-slims-api", specifier = "<0.2" },
    { name = "aind-watchdog-service", marker = "extra == 'aind-services'", specifier = ">=0.1.0,<0.2.0" },
    { name = "autodoc-pydantic", marker = "extra == 'docs'" },
    { name = "codespell", marker = "extra == 'dev'" },
    { name = "coverage", marker = "extra == 'dev'" },
    { name = "furo", marker = "extra == 'docs'" },
    { name = "gitpython" },
    { name = "pydantic", specifier = ">=2.7,<3.0" },
    { name = "rich" },
    { name = "ruff", marker = "extra == 'dev'" },
    { name = "semver" },
    { name = "sphinx", marker = "extra == 'docs'", specifier = "<7.3" },
    { name = "sphinx-copybutton", marker = "extra == 'docs'" },
    { name = "sphinx-jinja", marker = "extra == 'docs'" },
    { name = "sphinx-jsonschema", marker = "extra == 'docs'" },
    { name = "sphinx-mdinclude", marker = "extra == 'docs'" },
]

[[package]]
name = "aind-behavior-services"
<<<<<<< HEAD
version = "0.10.0"
source = { registry = "https://pypi.org/simple" }
=======
version = "0.8.9"
source = { git = "https://github.com/AllenNeuralDynamics/Aind.Behavior.Services?rev=release-0.9#5af6c468eafbfa8e6c8eb4b52a14bef4396fb006" }
>>>>>>> 449e79ee
dependencies = [
    { name = "aind-behavior-curriculum" },
    { name = "gitpython" },
    { name = "harp-python" },
    { name = "pydantic" },
    { name = "scikit-learn" },
    { name = "semver" },
]
<<<<<<< HEAD
sdist = { url = "https://files.pythonhosted.org/packages/62/0e/62f30748c41f13723314c5780ceda7378aaeb8c996bc7882498527e7a3a5/aind_behavior_services-0.10.0.tar.gz", hash = "sha256:4a6fce7a3c9c229d51434c654fdf347be3ce4731de420062aa5308fbfdb67361", size = 136013 }
wheels = [
    { url = "https://files.pythonhosted.org/packages/d8/5c/dc8ac422fa633668947b58180c5958bfda65afb637a01e756714b4c73129/aind_behavior_services-0.10.0-py3-none-any.whl", hash = "sha256:e89acc4a129d6f12e5b2feaebd86890a43ca2256bf1907f6502350ce042497d2", size = 49469 },
]
=======
>>>>>>> 449e79ee

[[package]]
name = "aind-codeocean-pipeline-monitor"
version = "0.6.0"
source = { registry = "https://pypi.org/simple" }
dependencies = [
    { name = "codeocean" },
    { name = "pydantic" },
    { name = "pydantic-settings" },
]
sdist = { url = "https://files.pythonhosted.org/packages/b9/05/ccb869264de5c7ab11af0bcd81452af9b221e9e9d904ec1e66f4b53fbe6b/aind_codeocean_pipeline_monitor-0.6.0.tar.gz", hash = "sha256:1ee0e6bd375e453dd15500cdb55c1f790a5c722e129a7e11703552bfaf1d7af9", size = 44432 }
wheels = [
    { url = "https://files.pythonhosted.org/packages/28/1a/981396d35a4ae4b780897daa6ee0054a291c904fc4ba924a6cd2340f4c5d/aind_codeocean_pipeline_monitor-0.6.0-py3-none-any.whl", hash = "sha256:7f9f61c1da3fa4da74eb1fb86f6d5a4bfc49b89cb33752777329a5e482030044", size = 9687 },
]

[[package]]
name = "aind-data-schema"
version = "1.3.0"
source = { registry = "https://pypi.org/simple" }
dependencies = [
    { name = "aind-data-schema-models" },
    { name = "dictdiffer" },
    { name = "inflection" },
    { name = "jsonschema" },
    { name = "pydantic" },
    { name = "semver" },
]
sdist = { url = "https://files.pythonhosted.org/packages/58/84/51128de3d7d4a26e00c233d02d898124c0fdb86da085d48d8e821e2f6a00/aind_data_schema-1.3.0.tar.gz", hash = "sha256:554590ff4ea2fc3b1c146cec5bb068e134575d7acfcb8cc34c3fefdced2c4e28", size = 857427 }
wheels = [
    { url = "https://files.pythonhosted.org/packages/a2/3b/75700474073a8d15dc968b59c539253788dd8193fa8dbc9ab5cfeeb4545f/aind_data_schema-1.3.0-py3-none-any.whl", hash = "sha256:ef6c999c15d87bf4bbd783c8e71d39ef960d9c41f54520f9b2d2624adc0a5eb0", size = 64624 },
]

[[package]]
name = "aind-data-schema-models"
version = "0.7.5"
source = { registry = "https://pypi.org/simple" }
dependencies = [
    { name = "importlib-resources" },
    { name = "pydantic" },
]
sdist = { url = "https://files.pythonhosted.org/packages/9a/41/142150bb66ce16856e75469945a3e1ec21ea4c6cdaac27bacf962854e3ac/aind_data_schema_models-0.7.5.tar.gz", hash = "sha256:9605f0999930b595b9d92316ada0b3a8fa8d28c537330cc5f6198cc8e59d3dee", size = 552889 }
wheels = [
    { url = "https://files.pythonhosted.org/packages/f3/c1/e2177d7e0fa1102e4dcd4563d519c9ed56177d0b6df552dd9e50aacb1367/aind_data_schema_models-0.7.5-py3-none-any.whl", hash = "sha256:f6d934451c672e3c48691759cd5cfb615306c40f30625ef0323285dc69cfceff", size = 532063 },
]

[[package]]
name = "aind-data-transfer-models"
version = "0.15.3"
source = { registry = "https://pypi.org/simple" }
dependencies = [
    { name = "aind-codeocean-pipeline-monitor" },
    { name = "aind-data-schema-models" },
    { name = "aind-metadata-mapper" },
    { name = "aind-slurm-rest" },
    { name = "codeocean" },
    { name = "email-validator" },
    { name = "pydantic" },
    { name = "pydantic-settings" },
]
sdist = { url = "https://files.pythonhosted.org/packages/c2/93/2f96d92453564a0f749f5bf91f34c16a179ff2ede82a94f1fafdd16c5b72/aind_data_transfer_models-0.15.3.tar.gz", hash = "sha256:54f530b1ae7bf007b73808f61f9766f4d1c0ca30ab45a485ef1161a367a8aa95", size = 49298 }
wheels = [
    { url = "https://files.pythonhosted.org/packages/93/c0/c3f75977074df82299dbc2a722900724d2777b2b46f2d6ca91429356f6ca/aind_data_transfer_models-0.15.3-py3-none-any.whl", hash = "sha256:7dd2d1ddbca95906a7502b8ac39bf089ce1377fce0570916f5bc416fb0cbb0f8", size = 14533 },
]

[[package]]
name = "aind-metadata-mapper"
version = "0.23.2"
source = { registry = "https://pypi.org/simple" }
dependencies = [
    { name = "aind-data-schema-models" },
    { name = "pydantic-settings" },
]
sdist = { url = "https://files.pythonhosted.org/packages/f8/68/84e545e1be5b8eee8717382c1b43bc636ec706a0aba43993a99ad5aa7237/aind_metadata_mapper-0.23.2.tar.gz", hash = "sha256:a628ed46b1106dc362f3a0c809280190551d1be864d50ba110ebac41f87eca5f", size = 772858 }
wheels = [
    { url = "https://files.pythonhosted.org/packages/b1/33/daf0f6416d09ef03e078abb8a71d7e11535c6d30df945233806c679f2ab2/aind_metadata_mapper-0.23.2-py3-none-any.whl", hash = "sha256:0773c4234b7d8c77585972e2ac30f992dd89f62d1f087c21eb9695ceae5da327", size = 93429 },
]

[[package]]
name = "aind-slims-api"
version = "0.1.21"
source = { registry = "https://pypi.org/simple" }
dependencies = [
    { name = "pydantic" },
    { name = "pydantic-settings" },
    { name = "slims-python-api" },
]
sdist = { url = "https://files.pythonhosted.org/packages/f4/f0/7ea0d61d199a63997fdc910ee269dabbd5118cbc380d94f48dc387455d7f/aind_slims_api-0.1.21.tar.gz", hash = "sha256:4442764b61d0fc79c5d98f10dc17448d76a62f0364ace82cb9d75cc6052f7aba", size = 1201156 }
wheels = [
    { url = "https://files.pythonhosted.org/packages/75/b6/d495535fbecdc43e13a2aaef328ab07e1e20148ee738553f3e6c196bd0d9/aind_slims_api-0.1.21-py3-none-any.whl", hash = "sha256:4a707e5962e490b71daa2f74093819c68a8dd0990abfc1b95e08310e869dba2a", size = 32455 },
]

[[package]]
name = "aind-slurm-rest"
version = "0.2.1"
source = { registry = "https://pypi.org/simple" }
dependencies = [
    { name = "pydantic" },
    { name = "python-dateutil" },
    { name = "typing-extensions" },
    { name = "urllib3" },
]
sdist = { url = "https://files.pythonhosted.org/packages/af/e8/771256e060bf2415c30354781256ad194b359d45fae4c127573bcc97e7af/aind_slurm_rest-0.2.1.tar.gz", hash = "sha256:a61aff6be83e098a1c33da90b9a086d2224686f1ad8700a1d1baa362504d97f2", size = 148990 }
wheels = [
    { url = "https://files.pythonhosted.org/packages/df/1b/23d9ff2e501d46ded1e9acff9e0962a9cf087ff9ff26ee174849317e65ef/aind_slurm_rest-0.2.1-py3-none-any.whl", hash = "sha256:7edadbe5df69bdae9814e7aa128ad9df547fc24ebe178daaa02a7e944a632c16", size = 359526 },
]

[[package]]
name = "aind-watchdog-service"
version = "0.1.1"
source = { registry = "https://pypi.org/simple" }
dependencies = [
    { name = "aind-data-schema-models" },
    { name = "aind-data-transfer-models" },
    { name = "apscheduler" },
    { name = "pyyaml" },
    { name = "requests" },
    { name = "watchdog" },
]
sdist = { url = "https://files.pythonhosted.org/packages/5f/29/9beadd2043ee93e812a4ab6e049b6810fe686d76abdd2826d126b7d50ca9/aind_watchdog_service-0.1.1.tar.gz", hash = "sha256:a4d1862bae4f910af845b2c9634463d0202fb63833fd83df90a64cd6fd68003e", size = 389992 }
wheels = [
    { url = "https://files.pythonhosted.org/packages/9d/23/d4ab38e83c7a9c2e0885c0688594547abe9e416ffd6670f4ab577b9749c2/aind_watchdog_service-0.1.1-py3-none-any.whl", hash = "sha256:087d952405feb15523a4862c5af6ad337be8d624f24730a2369d6acdb4115852", size = 45999 },
]

[[package]]
name = "alabaster"
version = "0.7.16"
source = { registry = "https://pypi.org/simple" }
sdist = { url = "https://files.pythonhosted.org/packages/c9/3e/13dd8e5ed9094e734ac430b5d0eb4f2bb001708a8b7856cbf8e084e001ba/alabaster-0.7.16.tar.gz", hash = "sha256:75a8b99c28a5dad50dd7f8ccdd447a121ddb3892da9e53d1ca5cca3106d58d65", size = 23776 }
wheels = [
    { url = "https://files.pythonhosted.org/packages/32/34/d4e1c02d3bee589efb5dfa17f88ea08bdb3e3eac12bc475462aec52ed223/alabaster-0.7.16-py3-none-any.whl", hash = "sha256:b46733c07dce03ae4e150330b975c75737fa60f0a7c591b6c8bf4928a28e2c92", size = 13511 },
]

[[package]]
name = "annotated-types"
version = "0.7.0"
source = { registry = "https://pypi.org/simple" }
sdist = { url = "https://files.pythonhosted.org/packages/ee/67/531ea369ba64dcff5ec9c3402f9f51bf748cec26dde048a2f973a4eea7f5/annotated_types-0.7.0.tar.gz", hash = "sha256:aff07c09a53a08bc8cfccb9c85b05f1aa9a2a6f23728d790723543408344ce89", size = 16081 }
wheels = [
    { url = "https://files.pythonhosted.org/packages/78/b6/6307fbef88d9b5ee7421e68d78a9f162e0da4900bc5f5793f6d3d0e34fb8/annotated_types-0.7.0-py3-none-any.whl", hash = "sha256:1f02e8b43a8fbbc3f3e0d4f0f4bfc8131bcb4eebe8849b8e5c773f3a1c582a53", size = 13643 },
]

[[package]]
name = "apscheduler"
version = "3.11.0"
source = { registry = "https://pypi.org/simple" }
dependencies = [
    { name = "tzlocal" },
]
sdist = { url = "https://files.pythonhosted.org/packages/4e/00/6d6814ddc19be2df62c8c898c4df6b5b1914f3bd024b780028caa392d186/apscheduler-3.11.0.tar.gz", hash = "sha256:4c622d250b0955a65d5d0eb91c33e6d43fd879834bf541e0a18661ae60460133", size = 107347 }
wheels = [
    { url = "https://files.pythonhosted.org/packages/d0/ae/9a053dd9229c0fde6b1f1f33f609ccff1ee79ddda364c756a924c6d8563b/APScheduler-3.11.0-py3-none-any.whl", hash = "sha256:fc134ca32e50f5eadcc4938e3a4545ab19131435e851abb40b34d63d5141c6da", size = 64004 },
]

[[package]]
name = "attrs"
version = "25.1.0"
source = { registry = "https://pypi.org/simple" }
sdist = { url = "https://files.pythonhosted.org/packages/49/7c/fdf464bcc51d23881d110abd74b512a42b3d5d376a55a831b44c603ae17f/attrs-25.1.0.tar.gz", hash = "sha256:1c97078a80c814273a76b2a298a932eb681c87415c11dee0a6921de7f1b02c3e", size = 810562 }
wheels = [
    { url = "https://files.pythonhosted.org/packages/fc/30/d4986a882011f9df997a55e6becd864812ccfcd821d64aac8570ee39f719/attrs-25.1.0-py3-none-any.whl", hash = "sha256:c75a69e28a550a7e93789579c22aa26b0f5b83b75dc4e08fe092980051e1090a", size = 63152 },
]

[[package]]
name = "autodoc-pydantic"
version = "2.2.0"
source = { registry = "https://pypi.org/simple" }
dependencies = [
    { name = "pydantic" },
    { name = "pydantic-settings" },
    { name = "sphinx" },
]
wheels = [
    { url = "https://files.pythonhosted.org/packages/7b/df/87120e2195f08d760bc5cf8a31cfa2381a6887517aa89453b23f1ae3354f/autodoc_pydantic-2.2.0-py3-none-any.whl", hash = "sha256:8c6a36fbf6ed2700ea9c6d21ea76ad541b621fbdf16b5a80ee04673548af4d95", size = 34001 },
]

[[package]]
name = "babel"
version = "2.17.0"
source = { registry = "https://pypi.org/simple" }
sdist = { url = "https://files.pythonhosted.org/packages/7d/6b/d52e42361e1aa00709585ecc30b3f9684b3ab62530771402248b1b1d6240/babel-2.17.0.tar.gz", hash = "sha256:0c54cffb19f690cdcc52a3b50bcbf71e07a808d1c80d549f2459b9d2cf0afb9d", size = 9951852 }
wheels = [
    { url = "https://files.pythonhosted.org/packages/b7/b8/3fe70c75fe32afc4bb507f75563d39bc5642255d1d94f1f23604725780bf/babel-2.17.0-py3-none-any.whl", hash = "sha256:4d0b53093fdfb4b21c92b5213dba5a1b23885afa8383709427046b21c366e5f2", size = 10182537 },
]

[[package]]
name = "beautifulsoup4"
version = "4.13.3"
source = { registry = "https://pypi.org/simple" }
dependencies = [
    { name = "soupsieve" },
    { name = "typing-extensions" },
]
sdist = { url = "https://files.pythonhosted.org/packages/f0/3c/adaf39ce1fb4afdd21b611e3d530b183bb7759c9b673d60db0e347fd4439/beautifulsoup4-4.13.3.tar.gz", hash = "sha256:1bd32405dacc920b42b83ba01644747ed77456a65760e285fbc47633ceddaf8b", size = 619516 }
wheels = [
    { url = "https://files.pythonhosted.org/packages/f9/49/6abb616eb3cbab6a7cca303dc02fdf3836de2e0b834bf966a7f5271a34d8/beautifulsoup4-4.13.3-py3-none-any.whl", hash = "sha256:99045d7d3f08f91f0d656bc9b7efbae189426cd913d830294a15eefa0ea4df16", size = 186015 },
]

[[package]]
name = "blinker"
version = "1.9.0"
source = { registry = "https://pypi.org/simple" }
sdist = { url = "https://files.pythonhosted.org/packages/21/28/9b3f50ce0e048515135495f198351908d99540d69bfdc8c1d15b73dc55ce/blinker-1.9.0.tar.gz", hash = "sha256:b4ce2265a7abece45e7cc896e98dbebe6cead56bcf805a3d23136d145f5445bf", size = 22460 }
wheels = [
    { url = "https://files.pythonhosted.org/packages/10/cb/f2ad4230dc2eb1a74edf38f1a38b9b52277f75bef262d8908e60d957e13c/blinker-1.9.0-py3-none-any.whl", hash = "sha256:ba0efaa9080b619ff2f3459d1d500c57bddea4a6b424b60a91141db6fd2f08bc", size = 8458 },
]

[[package]]
name = "certifi"
version = "2025.1.31"
source = { registry = "https://pypi.org/simple" }
sdist = { url = "https://files.pythonhosted.org/packages/1c/ab/c9f1e32b7b1bf505bf26f0ef697775960db7932abeb7b516de930ba2705f/certifi-2025.1.31.tar.gz", hash = "sha256:3d5da6925056f6f18f119200434a4780a94263f10d1c21d032a6f6b2baa20651", size = 167577 }
wheels = [
    { url = "https://files.pythonhosted.org/packages/38/fc/bce832fd4fd99766c04d1ee0eead6b0ec6486fb100ae5e74c1d91292b982/certifi-2025.1.31-py3-none-any.whl", hash = "sha256:ca78db4565a652026a4db2bcdf68f2fb589ea80d0be70e03929ed730746b84fe", size = 166393 },
]

[[package]]
name = "charset-normalizer"
version = "3.4.1"
source = { registry = "https://pypi.org/simple" }
sdist = { url = "https://files.pythonhosted.org/packages/16/b0/572805e227f01586461c80e0fd25d65a2115599cc9dad142fee4b747c357/charset_normalizer-3.4.1.tar.gz", hash = "sha256:44251f18cd68a75b56585dd00dae26183e102cd5e0f9f1466e6df5da2ed64ea3", size = 123188 }
wheels = [
    { url = "https://files.pythonhosted.org/packages/72/80/41ef5d5a7935d2d3a773e3eaebf0a9350542f2cab4eac59a7a4741fbbbbe/charset_normalizer-3.4.1-cp311-cp311-macosx_10_9_universal2.whl", hash = "sha256:8bfa33f4f2672964266e940dd22a195989ba31669bd84629f05fab3ef4e2d125", size = 194995 },
    { url = "https://files.pythonhosted.org/packages/7a/28/0b9fefa7b8b080ec492110af6d88aa3dea91c464b17d53474b6e9ba5d2c5/charset_normalizer-3.4.1-cp311-cp311-manylinux_2_17_aarch64.manylinux2014_aarch64.whl", hash = "sha256:28bf57629c75e810b6ae989f03c0828d64d6b26a5e205535585f96093e405ed1", size = 139471 },
    { url = "https://files.pythonhosted.org/packages/71/64/d24ab1a997efb06402e3fc07317e94da358e2585165930d9d59ad45fcae2/charset_normalizer-3.4.1-cp311-cp311-manylinux_2_17_ppc64le.manylinux2014_ppc64le.whl", hash = "sha256:f08ff5e948271dc7e18a35641d2f11a4cd8dfd5634f55228b691e62b37125eb3", size = 149831 },
    { url = "https://files.pythonhosted.org/packages/37/ed/be39e5258e198655240db5e19e0b11379163ad7070962d6b0c87ed2c4d39/charset_normalizer-3.4.1-cp311-cp311-manylinux_2_17_s390x.manylinux2014_s390x.whl", hash = "sha256:234ac59ea147c59ee4da87a0c0f098e9c8d169f4dc2a159ef720f1a61bbe27cd", size = 142335 },
    { url = "https://files.pythonhosted.org/packages/88/83/489e9504711fa05d8dde1574996408026bdbdbd938f23be67deebb5eca92/charset_normalizer-3.4.1-cp311-cp311-manylinux_2_17_x86_64.manylinux2014_x86_64.whl", hash = "sha256:fd4ec41f914fa74ad1b8304bbc634b3de73d2a0889bd32076342a573e0779e00", size = 143862 },
    { url = "https://files.pythonhosted.org/packages/c6/c7/32da20821cf387b759ad24627a9aca289d2822de929b8a41b6241767b461/charset_normalizer-3.4.1-cp311-cp311-manylinux_2_5_i686.manylinux1_i686.manylinux_2_17_i686.manylinux2014_i686.whl", hash = "sha256:eea6ee1db730b3483adf394ea72f808b6e18cf3cb6454b4d86e04fa8c4327a12", size = 145673 },
    { url = "https://files.pythonhosted.org/packages/68/85/f4288e96039abdd5aeb5c546fa20a37b50da71b5cf01e75e87f16cd43304/charset_normalizer-3.4.1-cp311-cp311-musllinux_1_2_aarch64.whl", hash = "sha256:c96836c97b1238e9c9e3fe90844c947d5afbf4f4c92762679acfe19927d81d77", size = 140211 },
    { url = "https://files.pythonhosted.org/packages/28/a3/a42e70d03cbdabc18997baf4f0227c73591a08041c149e710045c281f97b/charset_normalizer-3.4.1-cp311-cp311-musllinux_1_2_i686.whl", hash = "sha256:4d86f7aff21ee58f26dcf5ae81a9addbd914115cdebcbb2217e4f0ed8982e146", size = 148039 },
    { url = "https://files.pythonhosted.org/packages/85/e4/65699e8ab3014ecbe6f5c71d1a55d810fb716bbfd74f6283d5c2aa87febf/charset_normalizer-3.4.1-cp311-cp311-musllinux_1_2_ppc64le.whl", hash = "sha256:09b5e6733cbd160dcc09589227187e242a30a49ca5cefa5a7edd3f9d19ed53fd", size = 151939 },
    { url = "https://files.pythonhosted.org/packages/b1/82/8e9fe624cc5374193de6860aba3ea8070f584c8565ee77c168ec13274bd2/charset_normalizer-3.4.1-cp311-cp311-musllinux_1_2_s390x.whl", hash = "sha256:5777ee0881f9499ed0f71cc82cf873d9a0ca8af166dfa0af8ec4e675b7df48e6", size = 149075 },
    { url = "https://files.pythonhosted.org/packages/3d/7b/82865ba54c765560c8433f65e8acb9217cb839a9e32b42af4aa8e945870f/charset_normalizer-3.4.1-cp311-cp311-musllinux_1_2_x86_64.whl", hash = "sha256:237bdbe6159cff53b4f24f397d43c6336c6b0b42affbe857970cefbb620911c8", size = 144340 },
    { url = "https://files.pythonhosted.org/packages/b5/b6/9674a4b7d4d99a0d2df9b215da766ee682718f88055751e1e5e753c82db0/charset_normalizer-3.4.1-cp311-cp311-win32.whl", hash = "sha256:8417cb1f36cc0bc7eaba8ccb0e04d55f0ee52df06df3ad55259b9a323555fc8b", size = 95205 },
    { url = "https://files.pythonhosted.org/packages/1e/ab/45b180e175de4402dcf7547e4fb617283bae54ce35c27930a6f35b6bef15/charset_normalizer-3.4.1-cp311-cp311-win_amd64.whl", hash = "sha256:d7f50a1f8c450f3925cb367d011448c39239bb3eb4117c36a6d354794de4ce76", size = 102441 },
    { url = "https://files.pythonhosted.org/packages/0a/9a/dd1e1cdceb841925b7798369a09279bd1cf183cef0f9ddf15a3a6502ee45/charset_normalizer-3.4.1-cp312-cp312-macosx_10_13_universal2.whl", hash = "sha256:73d94b58ec7fecbc7366247d3b0b10a21681004153238750bb67bd9012414545", size = 196105 },
    { url = "https://files.pythonhosted.org/packages/d3/8c/90bfabf8c4809ecb648f39794cf2a84ff2e7d2a6cf159fe68d9a26160467/charset_normalizer-3.4.1-cp312-cp312-manylinux_2_17_aarch64.manylinux2014_aarch64.whl", hash = "sha256:dad3e487649f498dd991eeb901125411559b22e8d7ab25d3aeb1af367df5efd7", size = 140404 },
    { url = "https://files.pythonhosted.org/packages/ad/8f/e410d57c721945ea3b4f1a04b74f70ce8fa800d393d72899f0a40526401f/charset_normalizer-3.4.1-cp312-cp312-manylinux_2_17_ppc64le.manylinux2014_ppc64le.whl", hash = "sha256:c30197aa96e8eed02200a83fba2657b4c3acd0f0aa4bdc9f6c1af8e8962e0757", size = 150423 },
    { url = "https://files.pythonhosted.org/packages/f0/b8/e6825e25deb691ff98cf5c9072ee0605dc2acfca98af70c2d1b1bc75190d/charset_normalizer-3.4.1-cp312-cp312-manylinux_2_17_s390x.manylinux2014_s390x.whl", hash = "sha256:2369eea1ee4a7610a860d88f268eb39b95cb588acd7235e02fd5a5601773d4fa", size = 143184 },
    { url = "https://files.pythonhosted.org/packages/3e/a2/513f6cbe752421f16d969e32f3583762bfd583848b763913ddab8d9bfd4f/charset_normalizer-3.4.1-cp312-cp312-manylinux_2_17_x86_64.manylinux2014_x86_64.whl", hash = "sha256:bc2722592d8998c870fa4e290c2eec2c1569b87fe58618e67d38b4665dfa680d", size = 145268 },
    { url = "https://files.pythonhosted.org/packages/74/94/8a5277664f27c3c438546f3eb53b33f5b19568eb7424736bdc440a88a31f/charset_normalizer-3.4.1-cp312-cp312-manylinux_2_5_i686.manylinux1_i686.manylinux_2_17_i686.manylinux2014_i686.whl", hash = "sha256:ffc9202a29ab3920fa812879e95a9e78b2465fd10be7fcbd042899695d75e616", size = 147601 },
    { url = "https://files.pythonhosted.org/packages/7c/5f/6d352c51ee763623a98e31194823518e09bfa48be2a7e8383cf691bbb3d0/charset_normalizer-3.4.1-cp312-cp312-musllinux_1_2_aarch64.whl", hash = "sha256:804a4d582ba6e5b747c625bf1255e6b1507465494a40a2130978bda7b932c90b", size = 141098 },
    { url = "https://files.pythonhosted.org/packages/78/d4/f5704cb629ba5ab16d1d3d741396aec6dc3ca2b67757c45b0599bb010478/charset_normalizer-3.4.1-cp312-cp312-musllinux_1_2_i686.whl", hash = "sha256:0f55e69f030f7163dffe9fd0752b32f070566451afe180f99dbeeb81f511ad8d", size = 149520 },
    { url = "https://files.pythonhosted.org/packages/c5/96/64120b1d02b81785f222b976c0fb79a35875457fa9bb40827678e54d1bc8/charset_normalizer-3.4.1-cp312-cp312-musllinux_1_2_ppc64le.whl", hash = "sha256:c4c3e6da02df6fa1410a7680bd3f63d4f710232d3139089536310d027950696a", size = 152852 },
    { url = "https://files.pythonhosted.org/packages/84/c9/98e3732278a99f47d487fd3468bc60b882920cef29d1fa6ca460a1fdf4e6/charset_normalizer-3.4.1-cp312-cp312-musllinux_1_2_s390x.whl", hash = "sha256:5df196eb874dae23dcfb968c83d4f8fdccb333330fe1fc278ac5ceeb101003a9", size = 150488 },
    { url = "https://files.pythonhosted.org/packages/13/0e/9c8d4cb99c98c1007cc11eda969ebfe837bbbd0acdb4736d228ccaabcd22/charset_normalizer-3.4.1-cp312-cp312-musllinux_1_2_x86_64.whl", hash = "sha256:e358e64305fe12299a08e08978f51fc21fac060dcfcddd95453eabe5b93ed0e1", size = 146192 },
    { url = "https://files.pythonhosted.org/packages/b2/21/2b6b5b860781a0b49427309cb8670785aa543fb2178de875b87b9cc97746/charset_normalizer-3.4.1-cp312-cp312-win32.whl", hash = "sha256:9b23ca7ef998bc739bf6ffc077c2116917eabcc901f88da1b9856b210ef63f35", size = 95550 },
    { url = "https://files.pythonhosted.org/packages/21/5b/1b390b03b1d16c7e382b561c5329f83cc06623916aab983e8ab9239c7d5c/charset_normalizer-3.4.1-cp312-cp312-win_amd64.whl", hash = "sha256:6ff8a4a60c227ad87030d76e99cd1698345d4491638dfa6673027c48b3cd395f", size = 102785 },
    { url = "https://files.pythonhosted.org/packages/38/94/ce8e6f63d18049672c76d07d119304e1e2d7c6098f0841b51c666e9f44a0/charset_normalizer-3.4.1-cp313-cp313-macosx_10_13_universal2.whl", hash = "sha256:aabfa34badd18f1da5ec1bc2715cadc8dca465868a4e73a0173466b688f29dda", size = 195698 },
    { url = "https://files.pythonhosted.org/packages/24/2e/dfdd9770664aae179a96561cc6952ff08f9a8cd09a908f259a9dfa063568/charset_normalizer-3.4.1-cp313-cp313-manylinux_2_17_aarch64.manylinux2014_aarch64.whl", hash = "sha256:22e14b5d70560b8dd51ec22863f370d1e595ac3d024cb8ad7d308b4cd95f8313", size = 140162 },
    { url = "https://files.pythonhosted.org/packages/24/4e/f646b9093cff8fc86f2d60af2de4dc17c759de9d554f130b140ea4738ca6/charset_normalizer-3.4.1-cp313-cp313-manylinux_2_17_ppc64le.manylinux2014_ppc64le.whl", hash = "sha256:8436c508b408b82d87dc5f62496973a1805cd46727c34440b0d29d8a2f50a6c9", size = 150263 },
    { url = "https://files.pythonhosted.org/packages/5e/67/2937f8d548c3ef6e2f9aab0f6e21001056f692d43282b165e7c56023e6dd/charset_normalizer-3.4.1-cp313-cp313-manylinux_2_17_s390x.manylinux2014_s390x.whl", hash = "sha256:2d074908e1aecee37a7635990b2c6d504cd4766c7bc9fc86d63f9c09af3fa11b", size = 142966 },
    { url = "https://files.pythonhosted.org/packages/52/ed/b7f4f07de100bdb95c1756d3a4d17b90c1a3c53715c1a476f8738058e0fa/charset_normalizer-3.4.1-cp313-cp313-manylinux_2_17_x86_64.manylinux2014_x86_64.whl", hash = "sha256:955f8851919303c92343d2f66165294848d57e9bba6cf6e3625485a70a038d11", size = 144992 },
    { url = "https://files.pythonhosted.org/packages/96/2c/d49710a6dbcd3776265f4c923bb73ebe83933dfbaa841c5da850fe0fd20b/charset_normalizer-3.4.1-cp313-cp313-manylinux_2_5_i686.manylinux1_i686.manylinux_2_17_i686.manylinux2014_i686.whl", hash = "sha256:44ecbf16649486d4aebafeaa7ec4c9fed8b88101f4dd612dcaf65d5e815f837f", size = 147162 },
    { url = "https://files.pythonhosted.org/packages/b4/41/35ff1f9a6bd380303dea55e44c4933b4cc3c4850988927d4082ada230273/charset_normalizer-3.4.1-cp313-cp313-musllinux_1_2_aarch64.whl", hash = "sha256:0924e81d3d5e70f8126529951dac65c1010cdf117bb75eb02dd12339b57749dd", size = 140972 },
    { url = "https://files.pythonhosted.org/packages/fb/43/c6a0b685fe6910d08ba971f62cd9c3e862a85770395ba5d9cad4fede33ab/charset_normalizer-3.4.1-cp313-cp313-musllinux_1_2_i686.whl", hash = "sha256:2967f74ad52c3b98de4c3b32e1a44e32975e008a9cd2a8cc8966d6a5218c5cb2", size = 149095 },
    { url = "https://files.pythonhosted.org/packages/4c/ff/a9a504662452e2d2878512115638966e75633519ec11f25fca3d2049a94a/charset_normalizer-3.4.1-cp313-cp313-musllinux_1_2_ppc64le.whl", hash = "sha256:c75cb2a3e389853835e84a2d8fb2b81a10645b503eca9bcb98df6b5a43eb8886", size = 152668 },
    { url = "https://files.pythonhosted.org/packages/6c/71/189996b6d9a4b932564701628af5cee6716733e9165af1d5e1b285c530ed/charset_normalizer-3.4.1-cp313-cp313-musllinux_1_2_s390x.whl", hash = "sha256:09b26ae6b1abf0d27570633b2b078a2a20419c99d66fb2823173d73f188ce601", size = 150073 },
    { url = "https://files.pythonhosted.org/packages/e4/93/946a86ce20790e11312c87c75ba68d5f6ad2208cfb52b2d6a2c32840d922/charset_normalizer-3.4.1-cp313-cp313-musllinux_1_2_x86_64.whl", hash = "sha256:fa88b843d6e211393a37219e6a1c1df99d35e8fd90446f1118f4216e307e48cd", size = 145732 },
    { url = "https://files.pythonhosted.org/packages/cd/e5/131d2fb1b0dddafc37be4f3a2fa79aa4c037368be9423061dccadfd90091/charset_normalizer-3.4.1-cp313-cp313-win32.whl", hash = "sha256:eb8178fe3dba6450a3e024e95ac49ed3400e506fd4e9e5c32d30adda88cbd407", size = 95391 },
    { url = "https://files.pythonhosted.org/packages/27/f2/4f9a69cc7712b9b5ad8fdb87039fd89abba997ad5cbe690d1835d40405b0/charset_normalizer-3.4.1-cp313-cp313-win_amd64.whl", hash = "sha256:b1ac5992a838106edb89654e0aebfc24f5848ae2547d22c2c3f66454daa11971", size = 102702 },
    { url = "https://files.pythonhosted.org/packages/0e/f6/65ecc6878a89bb1c23a086ea335ad4bf21a588990c3f535a227b9eea9108/charset_normalizer-3.4.1-py3-none-any.whl", hash = "sha256:d98b1668f06378c6dbefec3b92299716b931cd4e6061f3c875a71ced1780ab85", size = 49767 },
]

[[package]]
name = "click"
version = "8.1.8"
source = { registry = "https://pypi.org/simple" }
dependencies = [
    { name = "colorama", marker = "sys_platform == 'win32'" },
]
sdist = { url = "https://files.pythonhosted.org/packages/b9/2e/0090cbf739cee7d23781ad4b89a9894a41538e4fcf4c31dcdd705b78eb8b/click-8.1.8.tar.gz", hash = "sha256:ed53c9d8990d83c2a27deae68e4ee337473f6330c040a31d4225c9574d16096a", size = 226593 }
wheels = [
    { url = "https://files.pythonhosted.org/packages/7e/d4/7ebdbd03970677812aac39c869717059dbb71a4cfc033ca6e5221787892c/click-8.1.8-py3-none-any.whl", hash = "sha256:63c132bbbed01578a06712a2d1f497bb62d9c1c0d329b7903a866228027263b2", size = 98188 },
]

[[package]]
name = "codeocean"
version = "0.3.1"
source = { registry = "https://pypi.org/simple" }
dependencies = [
    { name = "dataclasses-json" },
    { name = "requests" },
    { name = "requests-toolbelt" },
]
sdist = { url = "https://files.pythonhosted.org/packages/9e/ca/81072a588f0e41ef65b7d09747059a2211eec74b1ea4cfb30c402940f6b1/codeocean-0.3.1.tar.gz", hash = "sha256:cb3403724b76ed1369a939f25f35c3e1f2232847e281406daed652007b7f022c", size = 8487 }
wheels = [
    { url = "https://files.pythonhosted.org/packages/93/0a/f30efc2e470fe8e5d14b4f2fd431f941cd7b93c138b7f8ffd5fa1b1e6d9d/codeocean-0.3.1-py3-none-any.whl", hash = "sha256:73511ec93d0cbf72aec513f5e2aafb3a9a811c72543b0ac2b125636712d3b738", size = 9319 },
]

[[package]]
name = "codespell"
version = "2.4.1"
source = { registry = "https://pypi.org/simple" }
sdist = { url = "https://files.pythonhosted.org/packages/15/e0/709453393c0ea77d007d907dd436b3ee262e28b30995ea1aa36c6ffbccaf/codespell-2.4.1.tar.gz", hash = "sha256:299fcdcb09d23e81e35a671bbe746d5ad7e8385972e65dbb833a2eaac33c01e5", size = 344740 }
wheels = [
    { url = "https://files.pythonhosted.org/packages/20/01/b394922252051e97aab231d416c86da3d8a6d781eeadcdca1082867de64e/codespell-2.4.1-py3-none-any.whl", hash = "sha256:3dadafa67df7e4a3dbf51e0d7315061b80d265f9552ebd699b3dd6834b47e425", size = 344501 },
]

[[package]]
name = "colorama"
version = "0.4.6"
source = { registry = "https://pypi.org/simple" }
sdist = { url = "https://files.pythonhosted.org/packages/d8/53/6f443c9a4a8358a93a6792e2acffb9d9d5cb0a5cfd8802644b7b1c9a02e4/colorama-0.4.6.tar.gz", hash = "sha256:08695f5cb7ed6e0531a20572697297273c47b8cae5a63ffc6d6ed5c201be6e44", size = 27697 }
wheels = [
    { url = "https://files.pythonhosted.org/packages/d1/d6/3965ed04c63042e047cb6a3e6ed1a63a35087b6a609aa3a15ed8ac56c221/colorama-0.4.6-py2.py3-none-any.whl", hash = "sha256:4f1d9991f5acc0ca119f9d443620b77f9d6b33703e51011c16baf57afb285fc6", size = 25335 },
]

[[package]]
name = "coverage"
version = "7.6.12"
source = { registry = "https://pypi.org/simple" }
sdist = { url = "https://files.pythonhosted.org/packages/0c/d6/2b53ab3ee99f2262e6f0b8369a43f6d66658eab45510331c0b3d5c8c4272/coverage-7.6.12.tar.gz", hash = "sha256:48cfc4641d95d34766ad41d9573cc0f22a48aa88d22657a1fe01dca0dbae4de2", size = 805941 }
wheels = [
    { url = "https://files.pythonhosted.org/packages/64/2d/da78abbfff98468c91fd63a73cccdfa0e99051676ded8dd36123e3a2d4d5/coverage-7.6.12-cp311-cp311-macosx_10_9_x86_64.whl", hash = "sha256:e18aafdfb3e9ec0d261c942d35bd7c28d031c5855dadb491d2723ba54f4c3015", size = 208464 },
    { url = "https://files.pythonhosted.org/packages/31/f2/c269f46c470bdabe83a69e860c80a82e5e76840e9f4bbd7f38f8cebbee2f/coverage-7.6.12-cp311-cp311-macosx_11_0_arm64.whl", hash = "sha256:66fe626fd7aa5982cdebad23e49e78ef7dbb3e3c2a5960a2b53632f1f703ea45", size = 208893 },
    { url = "https://files.pythonhosted.org/packages/47/63/5682bf14d2ce20819998a49c0deadb81e608a59eed64d6bc2191bc8046b9/coverage-7.6.12-cp311-cp311-manylinux_2_17_aarch64.manylinux2014_aarch64.whl", hash = "sha256:0ef01d70198431719af0b1f5dcbefc557d44a190e749004042927b2a3fed0702", size = 241545 },
    { url = "https://files.pythonhosted.org/packages/6a/b6/6b6631f1172d437e11067e1c2edfdb7238b65dff965a12bce3b6d1bf2be2/coverage-7.6.12-cp311-cp311-manylinux_2_5_i686.manylinux1_i686.manylinux_2_17_i686.manylinux2014_i686.whl", hash = "sha256:07e92ae5a289a4bc4c0aae710c0948d3c7892e20fd3588224ebe242039573bf0", size = 239230 },
    { url = "https://files.pythonhosted.org/packages/c7/01/9cd06cbb1be53e837e16f1b4309f6357e2dfcbdab0dd7cd3b1a50589e4e1/coverage-7.6.12-cp311-cp311-manylinux_2_5_x86_64.manylinux1_x86_64.manylinux_2_17_x86_64.manylinux2014_x86_64.whl", hash = "sha256:e695df2c58ce526eeab11a2e915448d3eb76f75dffe338ea613c1201b33bab2f", size = 241013 },
    { url = "https://files.pythonhosted.org/packages/4b/26/56afefc03c30871326e3d99709a70d327ac1f33da383cba108c79bd71563/coverage-7.6.12-cp311-cp311-musllinux_1_2_aarch64.whl", hash = "sha256:d74c08e9aaef995f8c4ef6d202dbd219c318450fe2a76da624f2ebb9c8ec5d9f", size = 239750 },
    { url = "https://files.pythonhosted.org/packages/dd/ea/88a1ff951ed288f56aa561558ebe380107cf9132facd0b50bced63ba7238/coverage-7.6.12-cp311-cp311-musllinux_1_2_i686.whl", hash = "sha256:e995b3b76ccedc27fe4f477b349b7d64597e53a43fc2961db9d3fbace085d69d", size = 238462 },
    { url = "https://files.pythonhosted.org/packages/6e/d4/1d9404566f553728889409eff82151d515fbb46dc92cbd13b5337fa0de8c/coverage-7.6.12-cp311-cp311-musllinux_1_2_x86_64.whl", hash = "sha256:b1f097878d74fe51e1ddd1be62d8e3682748875b461232cf4b52ddc6e6db0bba", size = 239307 },
    { url = "https://files.pythonhosted.org/packages/12/c1/e453d3b794cde1e232ee8ac1d194fde8e2ba329c18bbf1b93f6f5eef606b/coverage-7.6.12-cp311-cp311-win32.whl", hash = "sha256:1f7ffa05da41754e20512202c866d0ebfc440bba3b0ed15133070e20bf5aeb5f", size = 211117 },
    { url = "https://files.pythonhosted.org/packages/d5/db/829185120c1686fa297294f8fcd23e0422f71070bf85ef1cc1a72ecb2930/coverage-7.6.12-cp311-cp311-win_amd64.whl", hash = "sha256:e216c5c45f89ef8971373fd1c5d8d1164b81f7f5f06bbf23c37e7908d19e8558", size = 212019 },
    { url = "https://files.pythonhosted.org/packages/e2/7f/4af2ed1d06ce6bee7eafc03b2ef748b14132b0bdae04388e451e4b2c529b/coverage-7.6.12-cp312-cp312-macosx_10_13_x86_64.whl", hash = "sha256:b172f8e030e8ef247b3104902cc671e20df80163b60a203653150d2fc204d1ad", size = 208645 },
    { url = "https://files.pythonhosted.org/packages/dc/60/d19df912989117caa95123524d26fc973f56dc14aecdec5ccd7d0084e131/coverage-7.6.12-cp312-cp312-macosx_11_0_arm64.whl", hash = "sha256:641dfe0ab73deb7069fb972d4d9725bf11c239c309ce694dd50b1473c0f641c3", size = 208898 },
    { url = "https://files.pythonhosted.org/packages/bd/10/fecabcf438ba676f706bf90186ccf6ff9f6158cc494286965c76e58742fa/coverage-7.6.12-cp312-cp312-manylinux_2_17_aarch64.manylinux2014_aarch64.whl", hash = "sha256:0e549f54ac5f301e8e04c569dfdb907f7be71b06b88b5063ce9d6953d2d58574", size = 242987 },
    { url = "https://files.pythonhosted.org/packages/4c/53/4e208440389e8ea936f5f2b0762dcd4cb03281a7722def8e2bf9dc9c3d68/coverage-7.6.12-cp312-cp312-manylinux_2_5_i686.manylinux1_i686.manylinux_2_17_i686.manylinux2014_i686.whl", hash = "sha256:959244a17184515f8c52dcb65fb662808767c0bd233c1d8a166e7cf74c9ea985", size = 239881 },
    { url = "https://files.pythonhosted.org/packages/c4/47/2ba744af8d2f0caa1f17e7746147e34dfc5f811fb65fc153153722d58835/coverage-7.6.12-cp312-cp312-manylinux_2_5_x86_64.manylinux1_x86_64.manylinux_2_17_x86_64.manylinux2014_x86_64.whl", hash = "sha256:bda1c5f347550c359f841d6614fb8ca42ae5cb0b74d39f8a1e204815ebe25750", size = 242142 },
    { url = "https://files.pythonhosted.org/packages/e9/90/df726af8ee74d92ee7e3bf113bf101ea4315d71508952bd21abc3fae471e/coverage-7.6.12-cp312-cp312-musllinux_1_2_aarch64.whl", hash = "sha256:1ceeb90c3eda1f2d8c4c578c14167dbd8c674ecd7d38e45647543f19839dd6ea", size = 241437 },
    { url = "https://files.pythonhosted.org/packages/f6/af/995263fd04ae5f9cf12521150295bf03b6ba940d0aea97953bb4a6db3e2b/coverage-7.6.12-cp312-cp312-musllinux_1_2_i686.whl", hash = "sha256:0f16f44025c06792e0fb09571ae454bcc7a3ec75eeb3c36b025eccf501b1a4c3", size = 239724 },
    { url = "https://files.pythonhosted.org/packages/1c/8e/5bb04f0318805e190984c6ce106b4c3968a9562a400180e549855d8211bd/coverage-7.6.12-cp312-cp312-musllinux_1_2_x86_64.whl", hash = "sha256:b076e625396e787448d27a411aefff867db2bffac8ed04e8f7056b07024eed5a", size = 241329 },
    { url = "https://files.pythonhosted.org/packages/9e/9d/fa04d9e6c3f6459f4e0b231925277cfc33d72dfab7fa19c312c03e59da99/coverage-7.6.12-cp312-cp312-win32.whl", hash = "sha256:00b2086892cf06c7c2d74983c9595dc511acca00665480b3ddff749ec4fb2a95", size = 211289 },
    { url = "https://files.pythonhosted.org/packages/53/40/53c7ffe3c0c3fff4d708bc99e65f3d78c129110d6629736faf2dbd60ad57/coverage-7.6.12-cp312-cp312-win_amd64.whl", hash = "sha256:7ae6eabf519bc7871ce117fb18bf14e0e343eeb96c377667e3e5dd12095e0288", size = 212079 },
    { url = "https://files.pythonhosted.org/packages/76/89/1adf3e634753c0de3dad2f02aac1e73dba58bc5a3a914ac94a25b2ef418f/coverage-7.6.12-cp313-cp313-macosx_10_13_x86_64.whl", hash = "sha256:488c27b3db0ebee97a830e6b5a3ea930c4a6e2c07f27a5e67e1b3532e76b9ef1", size = 208673 },
    { url = "https://files.pythonhosted.org/packages/ce/64/92a4e239d64d798535c5b45baac6b891c205a8a2e7c9cc8590ad386693dc/coverage-7.6.12-cp313-cp313-macosx_11_0_arm64.whl", hash = "sha256:5d1095bbee1851269f79fd8e0c9b5544e4c00c0c24965e66d8cba2eb5bb535fd", size = 208945 },
    { url = "https://files.pythonhosted.org/packages/b4/d0/4596a3ef3bca20a94539c9b1e10fd250225d1dec57ea78b0867a1cf9742e/coverage-7.6.12-cp313-cp313-manylinux_2_17_aarch64.manylinux2014_aarch64.whl", hash = "sha256:0533adc29adf6a69c1baa88c3d7dbcaadcffa21afbed3ca7a225a440e4744bf9", size = 242484 },
    { url = "https://files.pythonhosted.org/packages/1c/ef/6fd0d344695af6718a38d0861408af48a709327335486a7ad7e85936dc6e/coverage-7.6.12-cp313-cp313-manylinux_2_5_i686.manylinux1_i686.manylinux_2_17_i686.manylinux2014_i686.whl", hash = "sha256:53c56358d470fa507a2b6e67a68fd002364d23c83741dbc4c2e0680d80ca227e", size = 239525 },
    { url = "https://files.pythonhosted.org/packages/0c/4b/373be2be7dd42f2bcd6964059fd8fa307d265a29d2b9bcf1d044bcc156ed/coverage-7.6.12-cp313-cp313-manylinux_2_5_x86_64.manylinux1_x86_64.manylinux_2_17_x86_64.manylinux2014_x86_64.whl", hash = "sha256:64cbb1a3027c79ca6310bf101014614f6e6e18c226474606cf725238cf5bc2d4", size = 241545 },
    { url = "https://files.pythonhosted.org/packages/a6/7d/0e83cc2673a7790650851ee92f72a343827ecaaea07960587c8f442b5cd3/coverage-7.6.12-cp313-cp313-musllinux_1_2_aarch64.whl", hash = "sha256:79cac3390bfa9836bb795be377395f28410811c9066bc4eefd8015258a7578c6", size = 241179 },
    { url = "https://files.pythonhosted.org/packages/ff/8c/566ea92ce2bb7627b0900124e24a99f9244b6c8c92d09ff9f7633eb7c3c8/coverage-7.6.12-cp313-cp313-musllinux_1_2_i686.whl", hash = "sha256:9b148068e881faa26d878ff63e79650e208e95cf1c22bd3f77c3ca7b1d9821a3", size = 239288 },
    { url = "https://files.pythonhosted.org/packages/7d/e4/869a138e50b622f796782d642c15fb5f25a5870c6d0059a663667a201638/coverage-7.6.12-cp313-cp313-musllinux_1_2_x86_64.whl", hash = "sha256:8bec2ac5da793c2685ce5319ca9bcf4eee683b8a1679051f8e6ec04c4f2fd7dc", size = 241032 },
    { url = "https://files.pythonhosted.org/packages/ae/28/a52ff5d62a9f9e9fe9c4f17759b98632edd3a3489fce70154c7d66054dd3/coverage-7.6.12-cp313-cp313-win32.whl", hash = "sha256:200e10beb6ddd7c3ded322a4186313d5ca9e63e33d8fab4faa67ef46d3460af3", size = 211315 },
    { url = "https://files.pythonhosted.org/packages/bc/17/ab849b7429a639f9722fa5628364c28d675c7ff37ebc3268fe9840dda13c/coverage-7.6.12-cp313-cp313-win_amd64.whl", hash = "sha256:2b996819ced9f7dbb812c701485d58f261bef08f9b85304d41219b1496b591ef", size = 212099 },
    { url = "https://files.pythonhosted.org/packages/d2/1c/b9965bf23e171d98505eb5eb4fb4d05c44efd256f2e0f19ad1ba8c3f54b0/coverage-7.6.12-cp313-cp313t-macosx_10_13_x86_64.whl", hash = "sha256:299cf973a7abff87a30609879c10df0b3bfc33d021e1adabc29138a48888841e", size = 209511 },
    { url = "https://files.pythonhosted.org/packages/57/b3/119c201d3b692d5e17784fee876a9a78e1b3051327de2709392962877ca8/coverage-7.6.12-cp313-cp313t-macosx_11_0_arm64.whl", hash = "sha256:4b467a8c56974bf06e543e69ad803c6865249d7a5ccf6980457ed2bc50312703", size = 209729 },
    { url = "https://files.pythonhosted.org/packages/52/4e/a7feb5a56b266304bc59f872ea07b728e14d5a64f1ad3a2cc01a3259c965/coverage-7.6.12-cp313-cp313t-manylinux_2_17_aarch64.manylinux2014_aarch64.whl", hash = "sha256:2458f275944db8129f95d91aee32c828a408481ecde3b30af31d552c2ce284a0", size = 253988 },
    { url = "https://files.pythonhosted.org/packages/65/19/069fec4d6908d0dae98126aa7ad08ce5130a6decc8509da7740d36e8e8d2/coverage-7.6.12-cp313-cp313t-manylinux_2_5_i686.manylinux1_i686.manylinux_2_17_i686.manylinux2014_i686.whl", hash = "sha256:0a9d8be07fb0832636a0f72b80d2a652fe665e80e720301fb22b191c3434d924", size = 249697 },
    { url = "https://files.pythonhosted.org/packages/1c/da/5b19f09ba39df7c55f77820736bf17bbe2416bbf5216a3100ac019e15839/coverage-7.6.12-cp313-cp313t-manylinux_2_5_x86_64.manylinux1_x86_64.manylinux_2_17_x86_64.manylinux2014_x86_64.whl", hash = "sha256:14d47376a4f445e9743f6c83291e60adb1b127607a3618e3185bbc8091f0467b", size = 252033 },
    { url = "https://files.pythonhosted.org/packages/1e/89/4c2750df7f80a7872267f7c5fe497c69d45f688f7b3afe1297e52e33f791/coverage-7.6.12-cp313-cp313t-musllinux_1_2_aarch64.whl", hash = "sha256:b95574d06aa9d2bd6e5cc35a5bbe35696342c96760b69dc4287dbd5abd4ad51d", size = 251535 },
    { url = "https://files.pythonhosted.org/packages/78/3b/6d3ae3c1cc05f1b0460c51e6f6dcf567598cbd7c6121e5ad06643974703c/coverage-7.6.12-cp313-cp313t-musllinux_1_2_i686.whl", hash = "sha256:ecea0c38c9079570163d663c0433a9af4094a60aafdca491c6a3d248c7432827", size = 249192 },
    { url = "https://files.pythonhosted.org/packages/6e/8e/c14a79f535ce41af7d436bbad0d3d90c43d9e38ec409b4770c894031422e/coverage-7.6.12-cp313-cp313t-musllinux_1_2_x86_64.whl", hash = "sha256:2251fabcfee0a55a8578a9d29cecfee5f2de02f11530e7d5c5a05859aa85aee9", size = 250627 },
    { url = "https://files.pythonhosted.org/packages/cb/79/b7cee656cfb17a7f2c1b9c3cee03dd5d8000ca299ad4038ba64b61a9b044/coverage-7.6.12-cp313-cp313t-win32.whl", hash = "sha256:eb5507795caabd9b2ae3f1adc95f67b1104971c22c624bb354232d65c4fc90b3", size = 212033 },
    { url = "https://files.pythonhosted.org/packages/b6/c3/f7aaa3813f1fa9a4228175a7bd368199659d392897e184435a3b66408dd3/coverage-7.6.12-cp313-cp313t-win_amd64.whl", hash = "sha256:f60a297c3987c6c02ffb29effc70eadcbb412fe76947d394a1091a3615948e2f", size = 213240 },
    { url = "https://files.pythonhosted.org/packages/fb/b2/f655700e1024dec98b10ebaafd0cedbc25e40e4abe62a3c8e2ceef4f8f0a/coverage-7.6.12-py3-none-any.whl", hash = "sha256:eb8668cfbc279a536c633137deeb9435d2962caec279c3f8cf8b91fff6ff8953", size = 200552 },
]

[[package]]
name = "dataclasses-json"
version = "0.6.7"
source = { registry = "https://pypi.org/simple" }
dependencies = [
    { name = "marshmallow" },
    { name = "typing-inspect" },
]
sdist = { url = "https://files.pythonhosted.org/packages/64/a4/f71d9cf3a5ac257c993b5ca3f93df5f7fb395c725e7f1e6479d2514173c3/dataclasses_json-0.6.7.tar.gz", hash = "sha256:b6b3e528266ea45b9535223bc53ca645f5208833c29229e847b3f26a1cc55fc0", size = 32227 }
wheels = [
    { url = "https://files.pythonhosted.org/packages/c3/be/d0d44e092656fe7a06b55e6103cbce807cdbdee17884a5367c68c9860853/dataclasses_json-0.6.7-py3-none-any.whl", hash = "sha256:0dbf33f26c8d5305befd61b39d2b3414e8a407bedc2834dea9b8d642666fb40a", size = 28686 },
]

[[package]]
name = "deprecation"
version = "2.1.0"
source = { registry = "https://pypi.org/simple" }
dependencies = [
    { name = "packaging" },
]
sdist = { url = "https://files.pythonhosted.org/packages/5a/d3/8ae2869247df154b64c1884d7346d412fed0c49df84db635aab2d1c40e62/deprecation-2.1.0.tar.gz", hash = "sha256:72b3bde64e5d778694b0cf68178aed03d15e15477116add3fb773e581f9518ff", size = 173788 }
wheels = [
    { url = "https://files.pythonhosted.org/packages/02/c3/253a89ee03fc9b9682f1541728eb66db7db22148cd94f89ab22528cd1e1b/deprecation-2.1.0-py2.py3-none-any.whl", hash = "sha256:a10811591210e1fb0e768a8c25517cabeabcba6f0bf96564f8ff45189f90b14a", size = 11178 },
]

[[package]]
name = "dictdiffer"
version = "0.9.0"
source = { registry = "https://pypi.org/simple" }
sdist = { url = "https://files.pythonhosted.org/packages/61/7b/35cbccb7effc5d7e40f4c55e2b79399e1853041997fcda15c9ff160abba0/dictdiffer-0.9.0.tar.gz", hash = "sha256:17bacf5fbfe613ccf1b6d512bd766e6b21fb798822a133aa86098b8ac9997578", size = 31513 }
wheels = [
    { url = "https://files.pythonhosted.org/packages/47/ef/4cb333825d10317a36a1154341ba37e6e9c087bac99c1990ef07ffdb376f/dictdiffer-0.9.0-py2.py3-none-any.whl", hash = "sha256:442bfc693cfcadaf46674575d2eba1c53b42f5e404218ca2c2ff549f2df56595", size = 16754 },
]

[[package]]
name = "dnspython"
version = "2.7.0"
source = { registry = "https://pypi.org/simple" }
sdist = { url = "https://files.pythonhosted.org/packages/b5/4a/263763cb2ba3816dd94b08ad3a33d5fdae34ecb856678773cc40a3605829/dnspython-2.7.0.tar.gz", hash = "sha256:ce9c432eda0dc91cf618a5cedf1a4e142651196bbcd2c80e89ed5a907e5cfaf1", size = 345197 }
wheels = [
    { url = "https://files.pythonhosted.org/packages/68/1b/e0a87d256e40e8c888847551b20a017a6b98139178505dc7ffb96f04e954/dnspython-2.7.0-py3-none-any.whl", hash = "sha256:b4c34b7d10b51bcc3a5071e7b8dee77939f1e878477eeecc965e9835f63c6c86", size = 313632 },
]

[[package]]
name = "docutils"
version = "0.20.1"
source = { registry = "https://pypi.org/simple" }
sdist = { url = "https://files.pythonhosted.org/packages/1f/53/a5da4f2c5739cf66290fac1431ee52aff6851c7c8ffd8264f13affd7bcdd/docutils-0.20.1.tar.gz", hash = "sha256:f08a4e276c3a1583a86dce3e34aba3fe04d02bba2dd51ed16106244e8a923e3b", size = 2058365 }
wheels = [
    { url = "https://files.pythonhosted.org/packages/26/87/f238c0670b94533ac0353a4e2a1a771a0cc73277b88bff23d3ae35a256c1/docutils-0.20.1-py3-none-any.whl", hash = "sha256:96f387a2c5562db4476f09f13bbab2192e764cac08ebbf3a34a95d9b1e4a59d6", size = 572666 },
]

[[package]]
name = "email-validator"
version = "2.2.0"
source = { registry = "https://pypi.org/simple" }
dependencies = [
    { name = "dnspython" },
    { name = "idna" },
]
sdist = { url = "https://files.pythonhosted.org/packages/48/ce/13508a1ec3f8bb981ae4ca79ea40384becc868bfae97fd1c942bb3a001b1/email_validator-2.2.0.tar.gz", hash = "sha256:cb690f344c617a714f22e66ae771445a1ceb46821152df8e165c5f9a364582b7", size = 48967 }
wheels = [
    { url = "https://files.pythonhosted.org/packages/d7/ee/bf0adb559ad3c786f12bcbc9296b3f5675f529199bef03e2df281fa1fadb/email_validator-2.2.0-py3-none-any.whl", hash = "sha256:561977c2d73ce3611850a06fa56b414621e0c8faa9d66f2611407d87465da631", size = 33521 },
]

[[package]]
name = "flask"
version = "3.1.0"
source = { registry = "https://pypi.org/simple" }
dependencies = [
    { name = "blinker" },
    { name = "click" },
    { name = "itsdangerous" },
    { name = "jinja2" },
    { name = "werkzeug" },
]
sdist = { url = "https://files.pythonhosted.org/packages/89/50/dff6380f1c7f84135484e176e0cac8690af72fa90e932ad2a0a60e28c69b/flask-3.1.0.tar.gz", hash = "sha256:5f873c5184c897c8d9d1b05df1e3d01b14910ce69607a117bd3277098a5836ac", size = 680824 }
wheels = [
    { url = "https://files.pythonhosted.org/packages/af/47/93213ee66ef8fae3b93b3e29206f6b251e65c97bd91d8e1c5596ef15af0a/flask-3.1.0-py3-none-any.whl", hash = "sha256:d667207822eb83f1c4b50949b1623c8fc8d51f2341d65f72e1a1815397551136", size = 102979 },
]

[[package]]
name = "furo"
version = "2024.8.6"
source = { registry = "https://pypi.org/simple" }
dependencies = [
    { name = "beautifulsoup4" },
    { name = "pygments" },
    { name = "sphinx" },
    { name = "sphinx-basic-ng" },
]
sdist = { url = "https://files.pythonhosted.org/packages/a0/e2/d351d69a9a9e4badb4a5be062c2d0e87bd9e6c23b5e57337fef14bef34c8/furo-2024.8.6.tar.gz", hash = "sha256:b63e4cee8abfc3136d3bc03a3d45a76a850bada4d6374d24c1716b0e01394a01", size = 1661506 }
wheels = [
    { url = "https://files.pythonhosted.org/packages/27/48/e791a7ed487dbb9729ef32bb5d1af16693d8925f4366befef54119b2e576/furo-2024.8.6-py3-none-any.whl", hash = "sha256:6cd97c58b47813d3619e63e9081169880fbe331f0ca883c871ff1f3f11814f5c", size = 341333 },
]

[[package]]
name = "gitdb"
version = "4.0.12"
source = { registry = "https://pypi.org/simple" }
dependencies = [
    { name = "smmap" },
]
sdist = { url = "https://files.pythonhosted.org/packages/72/94/63b0fc47eb32792c7ba1fe1b694daec9a63620db1e313033d18140c2320a/gitdb-4.0.12.tar.gz", hash = "sha256:5ef71f855d191a3326fcfbc0d5da835f26b13fbcba60c32c21091c349ffdb571", size = 394684 }
wheels = [
    { url = "https://files.pythonhosted.org/packages/a0/61/5c78b91c3143ed5c14207f463aecfc8f9dbb5092fb2869baf37c273b2705/gitdb-4.0.12-py3-none-any.whl", hash = "sha256:67073e15955400952c6565cc3e707c554a4eea2e428946f7a4c162fab9bd9bcf", size = 62794 },
]

[[package]]
name = "gitpython"
version = "3.1.44"
source = { registry = "https://pypi.org/simple" }
dependencies = [
    { name = "gitdb" },
]
sdist = { url = "https://files.pythonhosted.org/packages/c0/89/37df0b71473153574a5cdef8f242de422a0f5d26d7a9e231e6f169b4ad14/gitpython-3.1.44.tar.gz", hash = "sha256:c87e30b26253bf5418b01b0660f818967f3c503193838337fe5e573331249269", size = 214196 }
wheels = [
    { url = "https://files.pythonhosted.org/packages/1d/9a/4114a9057db2f1462d5c8f8390ab7383925fe1ac012eaa42402ad65c2963/GitPython-3.1.44-py3-none-any.whl", hash = "sha256:9e0e10cda9bed1ee64bc9a6de50e7e38a9c9943241cd7f585f6df3ed28011110", size = 207599 },
]

[[package]]
name = "harp-python"
version = "0.3.0"
source = { registry = "https://pypi.org/simple" }
dependencies = [
    { name = "pandas" },
    { name = "pydantic-yaml" },
]
sdist = { url = "https://files.pythonhosted.org/packages/eb/a7/104dcb4978e9d485c38677227c0252b0dacd2bd086066a41fce95ce7068c/harp_python-0.3.0.tar.gz", hash = "sha256:af6d406b9b7f697deabd6e70a9ed8bf1b0619bdc5672d8ed0a2eb645dbe1e79d", size = 13372 }
wheels = [
    { url = "https://files.pythonhosted.org/packages/68/a3/ec29a871fb25f2399cd74161a31c30fc028258ee2e2f50c599119659f53e/harp_python-0.3.0-py3-none-any.whl", hash = "sha256:a5eac6e460ba3b2d9aa52626d37cf57c4a43c59ec4a741ca55950c339945238f", size = 10939 },
]

[[package]]
name = "idna"
version = "3.10"
source = { registry = "https://pypi.org/simple" }
sdist = { url = "https://files.pythonhosted.org/packages/f1/70/7703c29685631f5a7590aa73f1f1d3fa9a380e654b86af429e0934a32f7d/idna-3.10.tar.gz", hash = "sha256:12f65c9b470abda6dc35cf8e63cc574b1c52b11df2c86030af0ac09b01b13ea9", size = 190490 }
wheels = [
    { url = "https://files.pythonhosted.org/packages/76/c6/c88e154df9c4e1a2a66ccf0005a88dfb2650c1dffb6f5ce603dfbd452ce3/idna-3.10-py3-none-any.whl", hash = "sha256:946d195a0d259cbba61165e88e65941f16e9b36ea6ddb97f00452bae8b1287d3", size = 70442 },
]

[[package]]
name = "imagesize"
version = "1.4.1"
source = { registry = "https://pypi.org/simple" }
sdist = { url = "https://files.pythonhosted.org/packages/a7/84/62473fb57d61e31fef6e36d64a179c8781605429fd927b5dd608c997be31/imagesize-1.4.1.tar.gz", hash = "sha256:69150444affb9cb0d5cc5a92b3676f0b2fb7cd9ae39e947a5e11a36b4497cd4a", size = 1280026 }
wheels = [
    { url = "https://files.pythonhosted.org/packages/ff/62/85c4c919272577931d407be5ba5d71c20f0b616d31a0befe0ae45bb79abd/imagesize-1.4.1-py2.py3-none-any.whl", hash = "sha256:0d8d18d08f840c19d0ee7ca1fd82490fdc3729b7ac93f49870406ddde8ef8d8b", size = 8769 },
]

[[package]]
name = "importlib-resources"
version = "6.5.2"
source = { registry = "https://pypi.org/simple" }
sdist = { url = "https://files.pythonhosted.org/packages/cf/8c/f834fbf984f691b4f7ff60f50b514cc3de5cc08abfc3295564dd89c5e2e7/importlib_resources-6.5.2.tar.gz", hash = "sha256:185f87adef5bcc288449d98fb4fba07cea78bc036455dd44c5fc4a2fe78fed2c", size = 44693 }
wheels = [
    { url = "https://files.pythonhosted.org/packages/a4/ed/1f1afb2e9e7f38a545d628f864d562a5ae64fe6f7a10e28ffb9b185b4e89/importlib_resources-6.5.2-py3-none-any.whl", hash = "sha256:789cfdc3ed28c78b67a06acb8126751ced69a3d5f79c095a98298cd8a760ccec", size = 37461 },
]

[[package]]
name = "inflection"
version = "0.5.1"
source = { registry = "https://pypi.org/simple" }
sdist = { url = "https://files.pythonhosted.org/packages/e1/7e/691d061b7329bc8d54edbf0ec22fbfb2afe61facb681f9aaa9bff7a27d04/inflection-0.5.1.tar.gz", hash = "sha256:1a29730d366e996aaacffb2f1f1cb9593dc38e2ddd30c91250c6dde09ea9b417", size = 15091 }
wheels = [
    { url = "https://files.pythonhosted.org/packages/59/91/aa6bde563e0085a02a435aa99b49ef75b0a4b062635e606dab23ce18d720/inflection-0.5.1-py2.py3-none-any.whl", hash = "sha256:f38b2b640938a4f35ade69ac3d053042959b62a0f1076a5bbaa1b9526605a8a2", size = 9454 },
]

[[package]]
name = "itsdangerous"
version = "2.2.0"
source = { registry = "https://pypi.org/simple" }
sdist = { url = "https://files.pythonhosted.org/packages/9c/cb/8ac0172223afbccb63986cc25049b154ecfb5e85932587206f42317be31d/itsdangerous-2.2.0.tar.gz", hash = "sha256:e0050c0b7da1eea53ffaf149c0cfbb5c6e2e2b69c4bef22c81fa6eb73e5f6173", size = 54410 }
wheels = [
    { url = "https://files.pythonhosted.org/packages/04/96/92447566d16df59b2a776c0fb82dbc4d9e07cd95062562af01e408583fc4/itsdangerous-2.2.0-py3-none-any.whl", hash = "sha256:c6242fc49e35958c8b15141343aa660db5fc54d4f13a1db01a3f5891b98700ef", size = 16234 },
]

[[package]]
name = "jinja2"
version = "3.1.5"
source = { registry = "https://pypi.org/simple" }
dependencies = [
    { name = "markupsafe" },
]
sdist = { url = "https://files.pythonhosted.org/packages/af/92/b3130cbbf5591acf9ade8708c365f3238046ac7cb8ccba6e81abccb0ccff/jinja2-3.1.5.tar.gz", hash = "sha256:8fefff8dc3034e27bb80d67c671eb8a9bc424c0ef4c0826edbff304cceff43bb", size = 244674 }
wheels = [
    { url = "https://files.pythonhosted.org/packages/bd/0f/2ba5fbcd631e3e88689309dbe978c5769e883e4b84ebfe7da30b43275c5a/jinja2-3.1.5-py3-none-any.whl", hash = "sha256:aba0f4dc9ed8013c424088f68a5c226f7d6097ed89b246d7749c2ec4175c6adb", size = 134596 },
]

[[package]]
name = "joblib"
version = "1.4.2"
source = { registry = "https://pypi.org/simple" }
sdist = { url = "https://files.pythonhosted.org/packages/64/33/60135848598c076ce4b231e1b1895170f45fbcaeaa2c9d5e38b04db70c35/joblib-1.4.2.tar.gz", hash = "sha256:2382c5816b2636fbd20a09e0f4e9dad4736765fdfb7dca582943b9c1366b3f0e", size = 2116621 }
wheels = [
    { url = "https://files.pythonhosted.org/packages/91/29/df4b9b42f2be0b623cbd5e2140cafcaa2bef0759a00b7b70104dcfe2fb51/joblib-1.4.2-py3-none-any.whl", hash = "sha256:06d478d5674cbc267e7496a410ee875abd68e4340feff4490bcb7afb88060ae6", size = 301817 },
]

[[package]]
name = "jsonpointer"
version = "3.0.0"
source = { registry = "https://pypi.org/simple" }
sdist = { url = "https://files.pythonhosted.org/packages/6a/0a/eebeb1fa92507ea94016a2a790b93c2ae41a7e18778f85471dc54475ed25/jsonpointer-3.0.0.tar.gz", hash = "sha256:2b2d729f2091522d61c3b31f82e11870f60b68f43fbc705cb76bf4b832af59ef", size = 9114 }
wheels = [
    { url = "https://files.pythonhosted.org/packages/71/92/5e77f98553e9e75130c78900d000368476aed74276eb8ae8796f65f00918/jsonpointer-3.0.0-py2.py3-none-any.whl", hash = "sha256:13e088adc14fca8b6aa8177c044e12701e6ad4b28ff10e65f2267a90109c9942", size = 7595 },
]

[[package]]
name = "jsonschema"
version = "4.23.0"
source = { registry = "https://pypi.org/simple" }
dependencies = [
    { name = "attrs" },
    { name = "jsonschema-specifications" },
    { name = "referencing" },
    { name = "rpds-py" },
]
sdist = { url = "https://files.pythonhosted.org/packages/38/2e/03362ee4034a4c917f697890ccd4aec0800ccf9ded7f511971c75451deec/jsonschema-4.23.0.tar.gz", hash = "sha256:d71497fef26351a33265337fa77ffeb82423f3ea21283cd9467bb03999266bc4", size = 325778 }
wheels = [
    { url = "https://files.pythonhosted.org/packages/69/4a/4f9dbeb84e8850557c02365a0eee0649abe5eb1d84af92a25731c6c0f922/jsonschema-4.23.0-py3-none-any.whl", hash = "sha256:fbadb6f8b144a8f8cf9f0b89ba94501d143e50411a1278633f56a7acf7fd5566", size = 88462 },
]

[[package]]
name = "jsonschema-specifications"
version = "2024.10.1"
source = { registry = "https://pypi.org/simple" }
dependencies = [
    { name = "referencing" },
]
sdist = { url = "https://files.pythonhosted.org/packages/10/db/58f950c996c793472e336ff3655b13fbcf1e3b359dcf52dcf3ed3b52c352/jsonschema_specifications-2024.10.1.tar.gz", hash = "sha256:0f38b83639958ce1152d02a7f062902c41c8fd20d558b0c34344292d417ae272", size = 15561 }
wheels = [
    { url = "https://files.pythonhosted.org/packages/d1/0f/8910b19ac0670a0f80ce1008e5e751c4a57e14d2c4c13a482aa6079fa9d6/jsonschema_specifications-2024.10.1-py3-none-any.whl", hash = "sha256:a09a0680616357d9a0ecf05c12ad234479f549239d0f5b55f3deea67475da9bf", size = 18459 },
]

[[package]]
name = "markdown-it-py"
version = "3.0.0"
source = { registry = "https://pypi.org/simple" }
dependencies = [
    { name = "mdurl" },
]
sdist = { url = "https://files.pythonhosted.org/packages/38/71/3b932df36c1a044d397a1f92d1cf91ee0a503d91e470cbd670aa66b07ed0/markdown-it-py-3.0.0.tar.gz", hash = "sha256:e3f60a94fa066dc52ec76661e37c851cb232d92f9886b15cb560aaada2df8feb", size = 74596 }
wheels = [
    { url = "https://files.pythonhosted.org/packages/42/d7/1ec15b46af6af88f19b8e5ffea08fa375d433c998b8a7639e76935c14f1f/markdown_it_py-3.0.0-py3-none-any.whl", hash = "sha256:355216845c60bd96232cd8d8c40e8f9765cc86f46880e43a8fd22dc1a1a8cab1", size = 87528 },
]

[[package]]
name = "markupsafe"
version = "3.0.2"
source = { registry = "https://pypi.org/simple" }
sdist = { url = "https://files.pythonhosted.org/packages/b2/97/5d42485e71dfc078108a86d6de8fa46db44a1a9295e89c5d6d4a06e23a62/markupsafe-3.0.2.tar.gz", hash = "sha256:ee55d3edf80167e48ea11a923c7386f4669df67d7994554387f84e7d8b0a2bf0", size = 20537 }
wheels = [
    { url = "https://files.pythonhosted.org/packages/6b/28/bbf83e3f76936960b850435576dd5e67034e200469571be53f69174a2dfd/MarkupSafe-3.0.2-cp311-cp311-macosx_10_9_universal2.whl", hash = "sha256:9025b4018f3a1314059769c7bf15441064b2207cb3f065e6ea1e7359cb46db9d", size = 14353 },
    { url = "https://files.pythonhosted.org/packages/6c/30/316d194b093cde57d448a4c3209f22e3046c5bb2fb0820b118292b334be7/MarkupSafe-3.0.2-cp311-cp311-macosx_11_0_arm64.whl", hash = "sha256:93335ca3812df2f366e80509ae119189886b0f3c2b81325d39efdb84a1e2ae93", size = 12392 },
    { url = "https://files.pythonhosted.org/packages/f2/96/9cdafba8445d3a53cae530aaf83c38ec64c4d5427d975c974084af5bc5d2/MarkupSafe-3.0.2-cp311-cp311-manylinux_2_17_aarch64.manylinux2014_aarch64.whl", hash = "sha256:2cb8438c3cbb25e220c2ab33bb226559e7afb3baec11c4f218ffa7308603c832", size = 23984 },
    { url = "https://files.pythonhosted.org/packages/f1/a4/aefb044a2cd8d7334c8a47d3fb2c9f328ac48cb349468cc31c20b539305f/MarkupSafe-3.0.2-cp311-cp311-manylinux_2_17_x86_64.manylinux2014_x86_64.whl", hash = "sha256:a123e330ef0853c6e822384873bef7507557d8e4a082961e1defa947aa59ba84", size = 23120 },
    { url = "https://files.pythonhosted.org/packages/8d/21/5e4851379f88f3fad1de30361db501300d4f07bcad047d3cb0449fc51f8c/MarkupSafe-3.0.2-cp311-cp311-manylinux_2_5_i686.manylinux1_i686.manylinux_2_17_i686.manylinux2014_i686.whl", hash = "sha256:1e084f686b92e5b83186b07e8a17fc09e38fff551f3602b249881fec658d3eca", size = 23032 },
    { url = "https://files.pythonhosted.org/packages/00/7b/e92c64e079b2d0d7ddf69899c98842f3f9a60a1ae72657c89ce2655c999d/MarkupSafe-3.0.2-cp311-cp311-musllinux_1_2_aarch64.whl", hash = "sha256:d8213e09c917a951de9d09ecee036d5c7d36cb6cb7dbaece4c71a60d79fb9798", size = 24057 },
    { url = "https://files.pythonhosted.org/packages/f9/ac/46f960ca323037caa0a10662ef97d0a4728e890334fc156b9f9e52bcc4ca/MarkupSafe-3.0.2-cp311-cp311-musllinux_1_2_i686.whl", hash = "sha256:5b02fb34468b6aaa40dfc198d813a641e3a63b98c2b05a16b9f80b7ec314185e", size = 23359 },
    { url = "https://files.pythonhosted.org/packages/69/84/83439e16197337b8b14b6a5b9c2105fff81d42c2a7c5b58ac7b62ee2c3b1/MarkupSafe-3.0.2-cp311-cp311-musllinux_1_2_x86_64.whl", hash = "sha256:0bff5e0ae4ef2e1ae4fdf2dfd5b76c75e5c2fa4132d05fc1b0dabcd20c7e28c4", size = 23306 },
    { url = "https://files.pythonhosted.org/packages/9a/34/a15aa69f01e2181ed8d2b685c0d2f6655d5cca2c4db0ddea775e631918cd/MarkupSafe-3.0.2-cp311-cp311-win32.whl", hash = "sha256:6c89876f41da747c8d3677a2b540fb32ef5715f97b66eeb0c6b66f5e3ef6f59d", size = 15094 },
    { url = "https://files.pythonhosted.org/packages/da/b8/3a3bd761922d416f3dc5d00bfbed11f66b1ab89a0c2b6e887240a30b0f6b/MarkupSafe-3.0.2-cp311-cp311-win_amd64.whl", hash = "sha256:70a87b411535ccad5ef2f1df5136506a10775d267e197e4cf531ced10537bd6b", size = 15521 },
    { url = "https://files.pythonhosted.org/packages/22/09/d1f21434c97fc42f09d290cbb6350d44eb12f09cc62c9476effdb33a18aa/MarkupSafe-3.0.2-cp312-cp312-macosx_10_13_universal2.whl", hash = "sha256:9778bd8ab0a994ebf6f84c2b949e65736d5575320a17ae8984a77fab08db94cf", size = 14274 },
    { url = "https://files.pythonhosted.org/packages/6b/b0/18f76bba336fa5aecf79d45dcd6c806c280ec44538b3c13671d49099fdd0/MarkupSafe-3.0.2-cp312-cp312-macosx_11_0_arm64.whl", hash = "sha256:846ade7b71e3536c4e56b386c2a47adf5741d2d8b94ec9dc3e92e5e1ee1e2225", size = 12348 },
    { url = "https://files.pythonhosted.org/packages/e0/25/dd5c0f6ac1311e9b40f4af06c78efde0f3b5cbf02502f8ef9501294c425b/MarkupSafe-3.0.2-cp312-cp312-manylinux_2_17_aarch64.manylinux2014_aarch64.whl", hash = "sha256:1c99d261bd2d5f6b59325c92c73df481e05e57f19837bdca8413b9eac4bd8028", size = 24149 },
    { url = "https://files.pythonhosted.org/packages/f3/f0/89e7aadfb3749d0f52234a0c8c7867877876e0a20b60e2188e9850794c17/MarkupSafe-3.0.2-cp312-cp312-manylinux_2_17_x86_64.manylinux2014_x86_64.whl", hash = "sha256:e17c96c14e19278594aa4841ec148115f9c7615a47382ecb6b82bd8fea3ab0c8", size = 23118 },
    { url = "https://files.pythonhosted.org/packages/d5/da/f2eeb64c723f5e3777bc081da884b414671982008c47dcc1873d81f625b6/MarkupSafe-3.0.2-cp312-cp312-manylinux_2_5_i686.manylinux1_i686.manylinux_2_17_i686.manylinux2014_i686.whl", hash = "sha256:88416bd1e65dcea10bc7569faacb2c20ce071dd1f87539ca2ab364bf6231393c", size = 22993 },
    { url = "https://files.pythonhosted.org/packages/da/0e/1f32af846df486dce7c227fe0f2398dc7e2e51d4a370508281f3c1c5cddc/MarkupSafe-3.0.2-cp312-cp312-musllinux_1_2_aarch64.whl", hash = "sha256:2181e67807fc2fa785d0592dc2d6206c019b9502410671cc905d132a92866557", size = 24178 },
    { url = "https://files.pythonhosted.org/packages/c4/f6/bb3ca0532de8086cbff5f06d137064c8410d10779c4c127e0e47d17c0b71/MarkupSafe-3.0.2-cp312-cp312-musllinux_1_2_i686.whl", hash = "sha256:52305740fe773d09cffb16f8ed0427942901f00adedac82ec8b67752f58a1b22", size = 23319 },
    { url = "https://files.pythonhosted.org/packages/a2/82/8be4c96ffee03c5b4a034e60a31294daf481e12c7c43ab8e34a1453ee48b/MarkupSafe-3.0.2-cp312-cp312-musllinux_1_2_x86_64.whl", hash = "sha256:ad10d3ded218f1039f11a75f8091880239651b52e9bb592ca27de44eed242a48", size = 23352 },
    { url = "https://files.pythonhosted.org/packages/51/ae/97827349d3fcffee7e184bdf7f41cd6b88d9919c80f0263ba7acd1bbcb18/MarkupSafe-3.0.2-cp312-cp312-win32.whl", hash = "sha256:0f4ca02bea9a23221c0182836703cbf8930c5e9454bacce27e767509fa286a30", size = 15097 },
    { url = "https://files.pythonhosted.org/packages/c1/80/a61f99dc3a936413c3ee4e1eecac96c0da5ed07ad56fd975f1a9da5bc630/MarkupSafe-3.0.2-cp312-cp312-win_amd64.whl", hash = "sha256:8e06879fc22a25ca47312fbe7c8264eb0b662f6db27cb2d3bbbc74b1df4b9b87", size = 15601 },
    { url = "https://files.pythonhosted.org/packages/83/0e/67eb10a7ecc77a0c2bbe2b0235765b98d164d81600746914bebada795e97/MarkupSafe-3.0.2-cp313-cp313-macosx_10_13_universal2.whl", hash = "sha256:ba9527cdd4c926ed0760bc301f6728ef34d841f405abf9d4f959c478421e4efd", size = 14274 },
    { url = "https://files.pythonhosted.org/packages/2b/6d/9409f3684d3335375d04e5f05744dfe7e9f120062c9857df4ab490a1031a/MarkupSafe-3.0.2-cp313-cp313-macosx_11_0_arm64.whl", hash = "sha256:f8b3d067f2e40fe93e1ccdd6b2e1d16c43140e76f02fb1319a05cf2b79d99430", size = 12352 },
    { url = "https://files.pythonhosted.org/packages/d2/f5/6eadfcd3885ea85fe2a7c128315cc1bb7241e1987443d78c8fe712d03091/MarkupSafe-3.0.2-cp313-cp313-manylinux_2_17_aarch64.manylinux2014_aarch64.whl", hash = "sha256:569511d3b58c8791ab4c2e1285575265991e6d8f8700c7be0e88f86cb0672094", size = 24122 },
    { url = "https://files.pythonhosted.org/packages/0c/91/96cf928db8236f1bfab6ce15ad070dfdd02ed88261c2afafd4b43575e9e9/MarkupSafe-3.0.2-cp313-cp313-manylinux_2_17_x86_64.manylinux2014_x86_64.whl", hash = "sha256:15ab75ef81add55874e7ab7055e9c397312385bd9ced94920f2802310c930396", size = 23085 },
    { url = "https://files.pythonhosted.org/packages/c2/cf/c9d56af24d56ea04daae7ac0940232d31d5a8354f2b457c6d856b2057d69/MarkupSafe-3.0.2-cp313-cp313-manylinux_2_5_i686.manylinux1_i686.manylinux_2_17_i686.manylinux2014_i686.whl", hash = "sha256:f3818cb119498c0678015754eba762e0d61e5b52d34c8b13d770f0719f7b1d79", size = 22978 },
    { url = "https://files.pythonhosted.org/packages/2a/9f/8619835cd6a711d6272d62abb78c033bda638fdc54c4e7f4272cf1c0962b/MarkupSafe-3.0.2-cp313-cp313-musllinux_1_2_aarch64.whl", hash = "sha256:cdb82a876c47801bb54a690c5ae105a46b392ac6099881cdfb9f6e95e4014c6a", size = 24208 },
    { url = "https://files.pythonhosted.org/packages/f9/bf/176950a1792b2cd2102b8ffeb5133e1ed984547b75db47c25a67d3359f77/MarkupSafe-3.0.2-cp313-cp313-musllinux_1_2_i686.whl", hash = "sha256:cabc348d87e913db6ab4aa100f01b08f481097838bdddf7c7a84b7575b7309ca", size = 23357 },
    { url = "https://files.pythonhosted.org/packages/ce/4f/9a02c1d335caabe5c4efb90e1b6e8ee944aa245c1aaaab8e8a618987d816/MarkupSafe-3.0.2-cp313-cp313-musllinux_1_2_x86_64.whl", hash = "sha256:444dcda765c8a838eaae23112db52f1efaf750daddb2d9ca300bcae1039adc5c", size = 23344 },
    { url = "https://files.pythonhosted.org/packages/ee/55/c271b57db36f748f0e04a759ace9f8f759ccf22b4960c270c78a394f58be/MarkupSafe-3.0.2-cp313-cp313-win32.whl", hash = "sha256:bcf3e58998965654fdaff38e58584d8937aa3096ab5354d493c77d1fdd66d7a1", size = 15101 },
    { url = "https://files.pythonhosted.org/packages/29/88/07df22d2dd4df40aba9f3e402e6dc1b8ee86297dddbad4872bd5e7b0094f/MarkupSafe-3.0.2-cp313-cp313-win_amd64.whl", hash = "sha256:e6a2a455bd412959b57a172ce6328d2dd1f01cb2135efda2e4576e8a23fa3b0f", size = 15603 },
    { url = "https://files.pythonhosted.org/packages/62/6a/8b89d24db2d32d433dffcd6a8779159da109842434f1dd2f6e71f32f738c/MarkupSafe-3.0.2-cp313-cp313t-macosx_10_13_universal2.whl", hash = "sha256:b5a6b3ada725cea8a5e634536b1b01c30bcdcd7f9c6fff4151548d5bf6b3a36c", size = 14510 },
    { url = "https://files.pythonhosted.org/packages/7a/06/a10f955f70a2e5a9bf78d11a161029d278eeacbd35ef806c3fd17b13060d/MarkupSafe-3.0.2-cp313-cp313t-macosx_11_0_arm64.whl", hash = "sha256:a904af0a6162c73e3edcb969eeeb53a63ceeb5d8cf642fade7d39e7963a22ddb", size = 12486 },
    { url = "https://files.pythonhosted.org/packages/34/cf/65d4a571869a1a9078198ca28f39fba5fbb910f952f9dbc5220afff9f5e6/MarkupSafe-3.0.2-cp313-cp313t-manylinux_2_17_aarch64.manylinux2014_aarch64.whl", hash = "sha256:4aa4e5faecf353ed117801a068ebab7b7e09ffb6e1d5e412dc852e0da018126c", size = 25480 },
    { url = "https://files.pythonhosted.org/packages/0c/e3/90e9651924c430b885468b56b3d597cabf6d72be4b24a0acd1fa0e12af67/MarkupSafe-3.0.2-cp313-cp313t-manylinux_2_17_x86_64.manylinux2014_x86_64.whl", hash = "sha256:c0ef13eaeee5b615fb07c9a7dadb38eac06a0608b41570d8ade51c56539e509d", size = 23914 },
    { url = "https://files.pythonhosted.org/packages/66/8c/6c7cf61f95d63bb866db39085150df1f2a5bd3335298f14a66b48e92659c/MarkupSafe-3.0.2-cp313-cp313t-manylinux_2_5_i686.manylinux1_i686.manylinux_2_17_i686.manylinux2014_i686.whl", hash = "sha256:d16a81a06776313e817c951135cf7340a3e91e8c1ff2fac444cfd75fffa04afe", size = 23796 },
    { url = "https://files.pythonhosted.org/packages/bb/35/cbe9238ec3f47ac9a7c8b3df7a808e7cb50fe149dc7039f5f454b3fba218/MarkupSafe-3.0.2-cp313-cp313t-musllinux_1_2_aarch64.whl", hash = "sha256:6381026f158fdb7c72a168278597a5e3a5222e83ea18f543112b2662a9b699c5", size = 25473 },
    { url = "https://files.pythonhosted.org/packages/e6/32/7621a4382488aa283cc05e8984a9c219abad3bca087be9ec77e89939ded9/MarkupSafe-3.0.2-cp313-cp313t-musllinux_1_2_i686.whl", hash = "sha256:3d79d162e7be8f996986c064d1c7c817f6df3a77fe3d6859f6f9e7be4b8c213a", size = 24114 },
    { url = "https://files.pythonhosted.org/packages/0d/80/0985960e4b89922cb5a0bac0ed39c5b96cbc1a536a99f30e8c220a996ed9/MarkupSafe-3.0.2-cp313-cp313t-musllinux_1_2_x86_64.whl", hash = "sha256:131a3c7689c85f5ad20f9f6fb1b866f402c445b220c19fe4308c0b147ccd2ad9", size = 24098 },
    { url = "https://files.pythonhosted.org/packages/82/78/fedb03c7d5380df2427038ec8d973587e90561b2d90cd472ce9254cf348b/MarkupSafe-3.0.2-cp313-cp313t-win32.whl", hash = "sha256:ba8062ed2cf21c07a9e295d5b8a2a5ce678b913b45fdf68c32d95d6c1291e0b6", size = 15208 },
    { url = "https://files.pythonhosted.org/packages/4f/65/6079a46068dfceaeabb5dcad6d674f5f5c61a6fa5673746f42a9f4c233b3/MarkupSafe-3.0.2-cp313-cp313t-win_amd64.whl", hash = "sha256:e444a31f8db13eb18ada366ab3cf45fd4b31e4db1236a4448f68778c1d1a5a2f", size = 15739 },
]

[[package]]
name = "marshmallow"
version = "3.26.1"
source = { registry = "https://pypi.org/simple" }
dependencies = [
    { name = "packaging" },
]
sdist = { url = "https://files.pythonhosted.org/packages/ab/5e/5e53d26b42ab75491cda89b871dab9e97c840bf12c63ec58a1919710cd06/marshmallow-3.26.1.tar.gz", hash = "sha256:e6d8affb6cb61d39d26402096dc0aee12d5a26d490a121f118d2e81dc0719dc6", size = 221825 }
wheels = [
    { url = "https://files.pythonhosted.org/packages/34/75/51952c7b2d3873b44a0028b1bd26a25078c18f92f256608e8d1dc61b39fd/marshmallow-3.26.1-py3-none-any.whl", hash = "sha256:3350409f20a70a7e4e11a27661187b77cdcaeb20abca41c1454fe33636bea09c", size = 50878 },
]

[[package]]
name = "mdurl"
version = "0.1.2"
source = { registry = "https://pypi.org/simple" }
sdist = { url = "https://files.pythonhosted.org/packages/d6/54/cfe61301667036ec958cb99bd3efefba235e65cdeb9c84d24a8293ba1d90/mdurl-0.1.2.tar.gz", hash = "sha256:bb413d29f5eea38f31dd4754dd7377d4465116fb207585f97bf925588687c1ba", size = 8729 }
wheels = [
    { url = "https://files.pythonhosted.org/packages/b3/38/89ba8ad64ae25be8de66a6d463314cf1eb366222074cfda9ee839c56a4b4/mdurl-0.1.2-py3-none-any.whl", hash = "sha256:84008a41e51615a49fc9966191ff91509e3c40b939176e643fd50a5c2196b8f8", size = 9979 },
]

[[package]]
name = "mistune"
version = "3.1.2"
source = { registry = "https://pypi.org/simple" }
sdist = { url = "https://files.pythonhosted.org/packages/80/f7/f6d06304c61c2a73213c0a4815280f70d985429cda26272f490e42119c1a/mistune-3.1.2.tar.gz", hash = "sha256:733bf018ba007e8b5f2d3a9eb624034f6ee26c4ea769a98ec533ee111d504dff", size = 94613 }
wheels = [
    { url = "https://files.pythonhosted.org/packages/12/92/30b4e54c4d7c48c06db61595cffbbf4f19588ea177896f9b78f0fbe021fd/mistune-3.1.2-py3-none-any.whl", hash = "sha256:4b47731332315cdca99e0ded46fc0004001c1299ff773dfb48fbe1fd226de319", size = 53696 },
]

[[package]]
name = "mypy-extensions"
version = "1.0.0"
source = { registry = "https://pypi.org/simple" }
sdist = { url = "https://files.pythonhosted.org/packages/98/a4/1ab47638b92648243faf97a5aeb6ea83059cc3624972ab6b8d2316078d3f/mypy_extensions-1.0.0.tar.gz", hash = "sha256:75dbf8955dc00442a438fc4d0666508a9a97b6bd41aa2f0ffe9d2f2725af0782", size = 4433 }
wheels = [
    { url = "https://files.pythonhosted.org/packages/2a/e2/5d3f6ada4297caebe1a2add3b126fe800c96f56dbe5d1988a2cbe0b267aa/mypy_extensions-1.0.0-py3-none-any.whl", hash = "sha256:4392f6c0eb8a5668a69e23d168ffa70f0be9ccfd32b5cc2d26a34ae5b844552d", size = 4695 },
]

[[package]]
name = "numpy"
version = "2.2.3"
source = { registry = "https://pypi.org/simple" }
sdist = { url = "https://files.pythonhosted.org/packages/fb/90/8956572f5c4ae52201fdec7ba2044b2c882832dcec7d5d0922c9e9acf2de/numpy-2.2.3.tar.gz", hash = "sha256:dbdc15f0c81611925f382dfa97b3bd0bc2c1ce19d4fe50482cb0ddc12ba30020", size = 20262700 }
wheels = [
    { url = "https://files.pythonhosted.org/packages/96/86/453aa3949eab6ff54e2405f9cb0c01f756f031c3dc2a6d60a1d40cba5488/numpy-2.2.3-cp311-cp311-macosx_10_9_x86_64.whl", hash = "sha256:16372619ee728ed67a2a606a614f56d3eabc5b86f8b615c79d01957062826ca8", size = 21237256 },
    { url = "https://files.pythonhosted.org/packages/20/c3/93ecceadf3e155d6a9e4464dd2392d8d80cf436084c714dc8535121c83e8/numpy-2.2.3-cp311-cp311-macosx_11_0_arm64.whl", hash = "sha256:5521a06a3148686d9269c53b09f7d399a5725c47bbb5b35747e1cb76326b714b", size = 14408049 },
    { url = "https://files.pythonhosted.org/packages/8d/29/076999b69bd9264b8df5e56f2be18da2de6b2a2d0e10737e5307592e01de/numpy-2.2.3-cp311-cp311-macosx_14_0_arm64.whl", hash = "sha256:7c8dde0ca2f77828815fd1aedfdf52e59071a5bae30dac3b4da2a335c672149a", size = 5408655 },
    { url = "https://files.pythonhosted.org/packages/e2/a7/b14f0a73eb0fe77cb9bd5b44534c183b23d4229c099e339c522724b02678/numpy-2.2.3-cp311-cp311-macosx_14_0_x86_64.whl", hash = "sha256:77974aba6c1bc26e3c205c2214f0d5b4305bdc719268b93e768ddb17e3fdd636", size = 6949996 },
    { url = "https://files.pythonhosted.org/packages/72/2f/8063da0616bb0f414b66dccead503bd96e33e43685c820e78a61a214c098/numpy-2.2.3-cp311-cp311-manylinux_2_17_aarch64.manylinux2014_aarch64.whl", hash = "sha256:d42f9c36d06440e34226e8bd65ff065ca0963aeecada587b937011efa02cdc9d", size = 14355789 },
    { url = "https://files.pythonhosted.org/packages/e6/d7/3cd47b00b8ea95ab358c376cf5602ad21871410950bc754cf3284771f8b6/numpy-2.2.3-cp311-cp311-manylinux_2_17_x86_64.manylinux2014_x86_64.whl", hash = "sha256:f2712c5179f40af9ddc8f6727f2bd910ea0eb50206daea75f58ddd9fa3f715bb", size = 16411356 },
    { url = "https://files.pythonhosted.org/packages/27/c0/a2379e202acbb70b85b41483a422c1e697ff7eee74db642ca478de4ba89f/numpy-2.2.3-cp311-cp311-musllinux_1_2_aarch64.whl", hash = "sha256:c8b0451d2ec95010d1db8ca733afc41f659f425b7f608af569711097fd6014e2", size = 15576770 },
    { url = "https://files.pythonhosted.org/packages/bc/63/a13ee650f27b7999e5b9e1964ae942af50bb25606d088df4229283eda779/numpy-2.2.3-cp311-cp311-musllinux_1_2_x86_64.whl", hash = "sha256:d9b4a8148c57ecac25a16b0e11798cbe88edf5237b0df99973687dd866f05e1b", size = 18200483 },
    { url = "https://files.pythonhosted.org/packages/4c/87/e71f89935e09e8161ac9c590c82f66d2321eb163893a94af749dfa8a3cf8/numpy-2.2.3-cp311-cp311-win32.whl", hash = "sha256:1f45315b2dc58d8a3e7754fe4e38b6fce132dab284a92851e41b2b344f6441c5", size = 6588415 },
    { url = "https://files.pythonhosted.org/packages/b9/c6/cd4298729826af9979c5f9ab02fcaa344b82621e7c49322cd2d210483d3f/numpy-2.2.3-cp311-cp311-win_amd64.whl", hash = "sha256:9f48ba6f6c13e5e49f3d3efb1b51c8193215c42ac82610a04624906a9270be6f", size = 12929604 },
    { url = "https://files.pythonhosted.org/packages/43/ec/43628dcf98466e087812142eec6d1c1a6c6bdfdad30a0aa07b872dc01f6f/numpy-2.2.3-cp312-cp312-macosx_10_13_x86_64.whl", hash = "sha256:12c045f43b1d2915eca6b880a7f4a256f59d62df4f044788c8ba67709412128d", size = 20929458 },
    { url = "https://files.pythonhosted.org/packages/9b/c0/2f4225073e99a5c12350954949ed19b5d4a738f541d33e6f7439e33e98e4/numpy-2.2.3-cp312-cp312-macosx_11_0_arm64.whl", hash = "sha256:87eed225fd415bbae787f93a457af7f5990b92a334e346f72070bf569b9c9c95", size = 14115299 },
    { url = "https://files.pythonhosted.org/packages/ca/fa/d2c5575d9c734a7376cc1592fae50257ec95d061b27ee3dbdb0b3b551eb2/numpy-2.2.3-cp312-cp312-macosx_14_0_arm64.whl", hash = "sha256:712a64103d97c404e87d4d7c47fb0c7ff9acccc625ca2002848e0d53288b90ea", size = 5145723 },
    { url = "https://files.pythonhosted.org/packages/eb/dc/023dad5b268a7895e58e791f28dc1c60eb7b6c06fcbc2af8538ad069d5f3/numpy-2.2.3-cp312-cp312-macosx_14_0_x86_64.whl", hash = "sha256:a5ae282abe60a2db0fd407072aff4599c279bcd6e9a2475500fc35b00a57c532", size = 6678797 },
    { url = "https://files.pythonhosted.org/packages/3f/19/bcd641ccf19ac25abb6fb1dcd7744840c11f9d62519d7057b6ab2096eb60/numpy-2.2.3-cp312-cp312-manylinux_2_17_aarch64.manylinux2014_aarch64.whl", hash = "sha256:5266de33d4c3420973cf9ae3b98b54a2a6d53a559310e3236c4b2b06b9c07d4e", size = 14067362 },
    { url = "https://files.pythonhosted.org/packages/39/04/78d2e7402fb479d893953fb78fa7045f7deb635ec095b6b4f0260223091a/numpy-2.2.3-cp312-cp312-manylinux_2_17_x86_64.manylinux2014_x86_64.whl", hash = "sha256:3b787adbf04b0db1967798dba8da1af07e387908ed1553a0d6e74c084d1ceafe", size = 16116679 },
    { url = "https://files.pythonhosted.org/packages/d0/a1/e90f7aa66512be3150cb9d27f3d9995db330ad1b2046474a13b7040dfd92/numpy-2.2.3-cp312-cp312-musllinux_1_2_aarch64.whl", hash = "sha256:34c1b7e83f94f3b564b35f480f5652a47007dd91f7c839f404d03279cc8dd021", size = 15264272 },
    { url = "https://files.pythonhosted.org/packages/dc/b6/50bd027cca494de4fa1fc7bf1662983d0ba5f256fa0ece2c376b5eb9b3f0/numpy-2.2.3-cp312-cp312-musllinux_1_2_x86_64.whl", hash = "sha256:4d8335b5f1b6e2bce120d55fb17064b0262ff29b459e8493d1785c18ae2553b8", size = 17880549 },
    { url = "https://files.pythonhosted.org/packages/96/30/f7bf4acb5f8db10a96f73896bdeed7a63373137b131ca18bd3dab889db3b/numpy-2.2.3-cp312-cp312-win32.whl", hash = "sha256:4d9828d25fb246bedd31e04c9e75714a4087211ac348cb39c8c5f99dbb6683fe", size = 6293394 },
    { url = "https://files.pythonhosted.org/packages/42/6e/55580a538116d16ae7c9aa17d4edd56e83f42126cb1dfe7a684da7925d2c/numpy-2.2.3-cp312-cp312-win_amd64.whl", hash = "sha256:83807d445817326b4bcdaaaf8e8e9f1753da04341eceec705c001ff342002e5d", size = 12626357 },
    { url = "https://files.pythonhosted.org/packages/0e/8b/88b98ed534d6a03ba8cddb316950fe80842885709b58501233c29dfa24a9/numpy-2.2.3-cp313-cp313-macosx_10_13_x86_64.whl", hash = "sha256:7bfdb06b395385ea9b91bf55c1adf1b297c9fdb531552845ff1d3ea6e40d5aba", size = 20916001 },
    { url = "https://files.pythonhosted.org/packages/d9/b4/def6ec32c725cc5fbd8bdf8af80f616acf075fe752d8a23e895da8c67b70/numpy-2.2.3-cp313-cp313-macosx_11_0_arm64.whl", hash = "sha256:23c9f4edbf4c065fddb10a4f6e8b6a244342d95966a48820c614891e5059bb50", size = 14130721 },
    { url = "https://files.pythonhosted.org/packages/20/60/70af0acc86495b25b672d403e12cb25448d79a2b9658f4fc45e845c397a8/numpy-2.2.3-cp313-cp313-macosx_14_0_arm64.whl", hash = "sha256:a0c03b6be48aaf92525cccf393265e02773be8fd9551a2f9adbe7db1fa2b60f1", size = 5130999 },
    { url = "https://files.pythonhosted.org/packages/2e/69/d96c006fb73c9a47bcb3611417cf178049aae159afae47c48bd66df9c536/numpy-2.2.3-cp313-cp313-macosx_14_0_x86_64.whl", hash = "sha256:2376e317111daa0a6739e50f7ee2a6353f768489102308b0d98fcf4a04f7f3b5", size = 6665299 },
    { url = "https://files.pythonhosted.org/packages/5a/3f/d8a877b6e48103733ac224ffa26b30887dc9944ff95dffdfa6c4ce3d7df3/numpy-2.2.3-cp313-cp313-manylinux_2_17_aarch64.manylinux2014_aarch64.whl", hash = "sha256:8fb62fe3d206d72fe1cfe31c4a1106ad2b136fcc1606093aeab314f02930fdf2", size = 14064096 },
    { url = "https://files.pythonhosted.org/packages/e4/43/619c2c7a0665aafc80efca465ddb1f260287266bdbdce517396f2f145d49/numpy-2.2.3-cp313-cp313-manylinux_2_17_x86_64.manylinux2014_x86_64.whl", hash = "sha256:52659ad2534427dffcc36aac76bebdd02b67e3b7a619ac67543bc9bfe6b7cdb1", size = 16114758 },
    { url = "https://files.pythonhosted.org/packages/d9/79/ee4fe4f60967ccd3897aa71ae14cdee9e3c097e3256975cc9575d393cb42/numpy-2.2.3-cp313-cp313-musllinux_1_2_aarch64.whl", hash = "sha256:1b416af7d0ed3271cad0f0a0d0bee0911ed7eba23e66f8424d9f3dfcdcae1304", size = 15259880 },
    { url = "https://files.pythonhosted.org/packages/fb/c8/8b55cf05db6d85b7a7d414b3d1bd5a740706df00bfa0824a08bf041e52ee/numpy-2.2.3-cp313-cp313-musllinux_1_2_x86_64.whl", hash = "sha256:1402da8e0f435991983d0a9708b779f95a8c98c6b18a171b9f1be09005e64d9d", size = 17876721 },
    { url = "https://files.pythonhosted.org/packages/21/d6/b4c2f0564b7dcc413117b0ffbb818d837e4b29996b9234e38b2025ed24e7/numpy-2.2.3-cp313-cp313-win32.whl", hash = "sha256:136553f123ee2951bfcfbc264acd34a2fc2f29d7cdf610ce7daf672b6fbaa693", size = 6290195 },
    { url = "https://files.pythonhosted.org/packages/97/e7/7d55a86719d0de7a6a597949f3febefb1009435b79ba510ff32f05a8c1d7/numpy-2.2.3-cp313-cp313-win_amd64.whl", hash = "sha256:5b732c8beef1d7bc2d9e476dbba20aaff6167bf205ad9aa8d30913859e82884b", size = 12619013 },
    { url = "https://files.pythonhosted.org/packages/a6/1f/0b863d5528b9048fd486a56e0b97c18bf705e88736c8cea7239012119a54/numpy-2.2.3-cp313-cp313t-macosx_10_13_x86_64.whl", hash = "sha256:435e7a933b9fda8126130b046975a968cc2d833b505475e588339e09f7672890", size = 20944621 },
    { url = "https://files.pythonhosted.org/packages/aa/99/b478c384f7a0a2e0736177aafc97dc9152fc036a3fdb13f5a3ab225f1494/numpy-2.2.3-cp313-cp313t-macosx_11_0_arm64.whl", hash = "sha256:7678556eeb0152cbd1522b684dcd215250885993dd00adb93679ec3c0e6e091c", size = 14142502 },
    { url = "https://files.pythonhosted.org/packages/fb/61/2d9a694a0f9cd0a839501d362de2a18de75e3004576a3008e56bdd60fcdb/numpy-2.2.3-cp313-cp313t-macosx_14_0_arm64.whl", hash = "sha256:2e8da03bd561504d9b20e7a12340870dfc206c64ea59b4cfee9fceb95070ee94", size = 5176293 },
    { url = "https://files.pythonhosted.org/packages/33/35/51e94011b23e753fa33f891f601e5c1c9a3d515448659b06df9d40c0aa6e/numpy-2.2.3-cp313-cp313t-macosx_14_0_x86_64.whl", hash = "sha256:c9aa4496fd0e17e3843399f533d62857cef5900facf93e735ef65aa4bbc90ef0", size = 6691874 },
    { url = "https://files.pythonhosted.org/packages/ff/cf/06e37619aad98a9d03bd8d65b8e3041c3a639be0f5f6b0a0e2da544538d4/numpy-2.2.3-cp313-cp313t-manylinux_2_17_aarch64.manylinux2014_aarch64.whl", hash = "sha256:f4ca91d61a4bf61b0f2228f24bbfa6a9facd5f8af03759fe2a655c50ae2c6610", size = 14036826 },
    { url = "https://files.pythonhosted.org/packages/0c/93/5d7d19955abd4d6099ef4a8ee006f9ce258166c38af259f9e5558a172e3e/numpy-2.2.3-cp313-cp313t-manylinux_2_17_x86_64.manylinux2014_x86_64.whl", hash = "sha256:deaa09cd492e24fd9b15296844c0ad1b3c976da7907e1c1ed3a0ad21dded6f76", size = 16096567 },
    { url = "https://files.pythonhosted.org/packages/af/53/d1c599acf7732d81f46a93621dab6aa8daad914b502a7a115b3f17288ab2/numpy-2.2.3-cp313-cp313t-musllinux_1_2_aarch64.whl", hash = "sha256:246535e2f7496b7ac85deffe932896a3577be7af8fb7eebe7146444680297e9a", size = 15242514 },
    { url = "https://files.pythonhosted.org/packages/53/43/c0f5411c7b3ea90adf341d05ace762dad8cb9819ef26093e27b15dd121ac/numpy-2.2.3-cp313-cp313t-musllinux_1_2_x86_64.whl", hash = "sha256:daf43a3d1ea699402c5a850e5313680ac355b4adc9770cd5cfc2940e7861f1bf", size = 17872920 },
    { url = "https://files.pythonhosted.org/packages/5b/57/6dbdd45ab277aff62021cafa1e15f9644a52f5b5fc840bc7591b4079fb58/numpy-2.2.3-cp313-cp313t-win32.whl", hash = "sha256:cf802eef1f0134afb81fef94020351be4fe1d6681aadf9c5e862af6602af64ef", size = 6346584 },
    { url = "https://files.pythonhosted.org/packages/97/9b/484f7d04b537d0a1202a5ba81c6f53f1846ae6c63c2127f8df869ed31342/numpy-2.2.3-cp313-cp313t-win_amd64.whl", hash = "sha256:aee2512827ceb6d7f517c8b85aa5d3923afe8fc7a57d028cffcd522f1c6fd082", size = 12706784 },
]

[[package]]
name = "oauthlib"
version = "3.2.2"
source = { registry = "https://pypi.org/simple" }
sdist = { url = "https://files.pythonhosted.org/packages/6d/fa/fbf4001037904031639e6bfbfc02badfc7e12f137a8afa254df6c4c8a670/oauthlib-3.2.2.tar.gz", hash = "sha256:9859c40929662bec5d64f34d01c99e093149682a3f38915dc0655d5a633dd918", size = 177352 }
wheels = [
    { url = "https://files.pythonhosted.org/packages/7e/80/cab10959dc1faead58dc8384a781dfbf93cb4d33d50988f7a69f1b7c9bbe/oauthlib-3.2.2-py3-none-any.whl", hash = "sha256:8139f29aac13e25d502680e9e19963e83f16838d48a0d71c287fe40e7067fbca", size = 151688 },
]

[[package]]
name = "packaging"
version = "24.2"
source = { registry = "https://pypi.org/simple" }
sdist = { url = "https://files.pythonhosted.org/packages/d0/63/68dbb6eb2de9cb10ee4c9c14a0148804425e13c4fb20d61cce69f53106da/packaging-24.2.tar.gz", hash = "sha256:c228a6dc5e932d346bc5739379109d49e8853dd8223571c7c5b55260edc0b97f", size = 163950 }
wheels = [
    { url = "https://files.pythonhosted.org/packages/88/ef/eb23f262cca3c0c4eb7ab1933c3b1f03d021f2c48f54763065b6f0e321be/packaging-24.2-py3-none-any.whl", hash = "sha256:09abb1bccd265c01f4a3aa3f7a7db064b36514d2cba19a2f694fe6150451a759", size = 65451 },
]

[[package]]
name = "pandas"
version = "2.2.3"
source = { registry = "https://pypi.org/simple" }
dependencies = [
    { name = "numpy" },
    { name = "python-dateutil" },
    { name = "pytz" },
    { name = "tzdata" },
]
sdist = { url = "https://files.pythonhosted.org/packages/9c/d6/9f8431bacc2e19dca897724cd097b1bb224a6ad5433784a44b587c7c13af/pandas-2.2.3.tar.gz", hash = "sha256:4f18ba62b61d7e192368b84517265a99b4d7ee8912f8708660fb4a366cc82667", size = 4399213 }
wheels = [
    { url = "https://files.pythonhosted.org/packages/a8/44/d9502bf0ed197ba9bf1103c9867d5904ddcaf869e52329787fc54ed70cc8/pandas-2.2.3-cp311-cp311-macosx_10_9_x86_64.whl", hash = "sha256:66108071e1b935240e74525006034333f98bcdb87ea116de573a6a0dccb6c039", size = 12602222 },
    { url = "https://files.pythonhosted.org/packages/52/11/9eac327a38834f162b8250aab32a6781339c69afe7574368fffe46387edf/pandas-2.2.3-cp311-cp311-macosx_11_0_arm64.whl", hash = "sha256:7c2875855b0ff77b2a64a0365e24455d9990730d6431b9e0ee18ad8acee13dbd", size = 11321274 },
    { url = "https://files.pythonhosted.org/packages/45/fb/c4beeb084718598ba19aa9f5abbc8aed8b42f90930da861fcb1acdb54c3a/pandas-2.2.3-cp311-cp311-manylinux2014_aarch64.manylinux_2_17_aarch64.whl", hash = "sha256:cd8d0c3be0515c12fed0bdbae072551c8b54b7192c7b1fda0ba56059a0179698", size = 15579836 },
    { url = "https://files.pythonhosted.org/packages/cd/5f/4dba1d39bb9c38d574a9a22548c540177f78ea47b32f99c0ff2ec499fac5/pandas-2.2.3-cp311-cp311-manylinux_2_17_x86_64.manylinux2014_x86_64.whl", hash = "sha256:c124333816c3a9b03fbeef3a9f230ba9a737e9e5bb4060aa2107a86cc0a497fc", size = 13058505 },
    { url = "https://files.pythonhosted.org/packages/b9/57/708135b90391995361636634df1f1130d03ba456e95bcf576fada459115a/pandas-2.2.3-cp311-cp311-musllinux_1_2_aarch64.whl", hash = "sha256:63cc132e40a2e084cf01adf0775b15ac515ba905d7dcca47e9a251819c575ef3", size = 16744420 },
    { url = "https://files.pythonhosted.org/packages/86/4a/03ed6b7ee323cf30404265c284cee9c65c56a212e0a08d9ee06984ba2240/pandas-2.2.3-cp311-cp311-musllinux_1_2_x86_64.whl", hash = "sha256:29401dbfa9ad77319367d36940cd8a0b3a11aba16063e39632d98b0e931ddf32", size = 14440457 },
    { url = "https://files.pythonhosted.org/packages/ed/8c/87ddf1fcb55d11f9f847e3c69bb1c6f8e46e2f40ab1a2d2abadb2401b007/pandas-2.2.3-cp311-cp311-win_amd64.whl", hash = "sha256:3fc6873a41186404dad67245896a6e440baacc92f5b716ccd1bc9ed2995ab2c5", size = 11617166 },
    { url = "https://files.pythonhosted.org/packages/17/a3/fb2734118db0af37ea7433f57f722c0a56687e14b14690edff0cdb4b7e58/pandas-2.2.3-cp312-cp312-macosx_10_9_x86_64.whl", hash = "sha256:b1d432e8d08679a40e2a6d8b2f9770a5c21793a6f9f47fdd52c5ce1948a5a8a9", size = 12529893 },
    { url = "https://files.pythonhosted.org/packages/e1/0c/ad295fd74bfac85358fd579e271cded3ac969de81f62dd0142c426b9da91/pandas-2.2.3-cp312-cp312-macosx_11_0_arm64.whl", hash = "sha256:a5a1595fe639f5988ba6a8e5bc9649af3baf26df3998a0abe56c02609392e0a4", size = 11363475 },
    { url = "https://files.pythonhosted.org/packages/c6/2a/4bba3f03f7d07207481fed47f5b35f556c7441acddc368ec43d6643c5777/pandas-2.2.3-cp312-cp312-manylinux2014_aarch64.manylinux_2_17_aarch64.whl", hash = "sha256:5de54125a92bb4d1c051c0659e6fcb75256bf799a732a87184e5ea503965bce3", size = 15188645 },
    { url = "https://files.pythonhosted.org/packages/38/f8/d8fddee9ed0d0c0f4a2132c1dfcf0e3e53265055da8df952a53e7eaf178c/pandas-2.2.3-cp312-cp312-manylinux_2_17_x86_64.manylinux2014_x86_64.whl", hash = "sha256:fffb8ae78d8af97f849404f21411c95062db1496aeb3e56f146f0355c9989319", size = 12739445 },
    { url = "https://files.pythonhosted.org/packages/20/e8/45a05d9c39d2cea61ab175dbe6a2de1d05b679e8de2011da4ee190d7e748/pandas-2.2.3-cp312-cp312-musllinux_1_2_aarch64.whl", hash = "sha256:6dfcb5ee8d4d50c06a51c2fffa6cff6272098ad6540aed1a76d15fb9318194d8", size = 16359235 },
    { url = "https://files.pythonhosted.org/packages/1d/99/617d07a6a5e429ff90c90da64d428516605a1ec7d7bea494235e1c3882de/pandas-2.2.3-cp312-cp312-musllinux_1_2_x86_64.whl", hash = "sha256:062309c1b9ea12a50e8ce661145c6aab431b1e99530d3cd60640e255778bd43a", size = 14056756 },
    { url = "https://files.pythonhosted.org/packages/29/d4/1244ab8edf173a10fd601f7e13b9566c1b525c4f365d6bee918e68381889/pandas-2.2.3-cp312-cp312-win_amd64.whl", hash = "sha256:59ef3764d0fe818125a5097d2ae867ca3fa64df032331b7e0917cf5d7bf66b13", size = 11504248 },
    { url = "https://files.pythonhosted.org/packages/64/22/3b8f4e0ed70644e85cfdcd57454686b9057c6c38d2f74fe4b8bc2527214a/pandas-2.2.3-cp313-cp313-macosx_10_13_x86_64.whl", hash = "sha256:f00d1345d84d8c86a63e476bb4955e46458b304b9575dcf71102b5c705320015", size = 12477643 },
    { url = "https://files.pythonhosted.org/packages/e4/93/b3f5d1838500e22c8d793625da672f3eec046b1a99257666c94446969282/pandas-2.2.3-cp313-cp313-macosx_11_0_arm64.whl", hash = "sha256:3508d914817e153ad359d7e069d752cdd736a247c322d932eb89e6bc84217f28", size = 11281573 },
    { url = "https://files.pythonhosted.org/packages/f5/94/6c79b07f0e5aab1dcfa35a75f4817f5c4f677931d4234afcd75f0e6a66ca/pandas-2.2.3-cp313-cp313-manylinux2014_aarch64.manylinux_2_17_aarch64.whl", hash = "sha256:22a9d949bfc9a502d320aa04e5d02feab689d61da4e7764b62c30b991c42c5f0", size = 15196085 },
    { url = "https://files.pythonhosted.org/packages/e8/31/aa8da88ca0eadbabd0a639788a6da13bb2ff6edbbb9f29aa786450a30a91/pandas-2.2.3-cp313-cp313-manylinux_2_17_x86_64.manylinux2014_x86_64.whl", hash = "sha256:f3a255b2c19987fbbe62a9dfd6cff7ff2aa9ccab3fc75218fd4b7530f01efa24", size = 12711809 },
    { url = "https://files.pythonhosted.org/packages/ee/7c/c6dbdb0cb2a4344cacfb8de1c5808ca885b2e4dcfde8008266608f9372af/pandas-2.2.3-cp313-cp313-musllinux_1_2_aarch64.whl", hash = "sha256:800250ecdadb6d9c78eae4990da62743b857b470883fa27f652db8bdde7f6659", size = 16356316 },
    { url = "https://files.pythonhosted.org/packages/57/b7/8b757e7d92023b832869fa8881a992696a0bfe2e26f72c9ae9f255988d42/pandas-2.2.3-cp313-cp313-musllinux_1_2_x86_64.whl", hash = "sha256:6374c452ff3ec675a8f46fd9ab25c4ad0ba590b71cf0656f8b6daa5202bca3fb", size = 14022055 },
    { url = "https://files.pythonhosted.org/packages/3b/bc/4b18e2b8c002572c5a441a64826252ce5da2aa738855747247a971988043/pandas-2.2.3-cp313-cp313-win_amd64.whl", hash = "sha256:61c5ad4043f791b61dd4752191d9f07f0ae412515d59ba8f005832a532f8736d", size = 11481175 },
    { url = "https://files.pythonhosted.org/packages/76/a3/a5d88146815e972d40d19247b2c162e88213ef51c7c25993942c39dbf41d/pandas-2.2.3-cp313-cp313t-macosx_10_13_x86_64.whl", hash = "sha256:3b71f27954685ee685317063bf13c7709a7ba74fc996b84fc6821c59b0f06468", size = 12615650 },
    { url = "https://files.pythonhosted.org/packages/9c/8c/f0fd18f6140ddafc0c24122c8a964e48294acc579d47def376fef12bcb4a/pandas-2.2.3-cp313-cp313t-macosx_11_0_arm64.whl", hash = "sha256:38cf8125c40dae9d5acc10fa66af8ea6fdf760b2714ee482ca691fc66e6fcb18", size = 11290177 },
    { url = "https://files.pythonhosted.org/packages/ed/f9/e995754eab9c0f14c6777401f7eece0943840b7a9fc932221c19d1abee9f/pandas-2.2.3-cp313-cp313t-manylinux2014_aarch64.manylinux_2_17_aarch64.whl", hash = "sha256:ba96630bc17c875161df3818780af30e43be9b166ce51c9a18c1feae342906c2", size = 14651526 },
    { url = "https://files.pythonhosted.org/packages/25/b0/98d6ae2e1abac4f35230aa756005e8654649d305df9a28b16b9ae4353bff/pandas-2.2.3-cp313-cp313t-manylinux_2_17_x86_64.manylinux2014_x86_64.whl", hash = "sha256:1db71525a1538b30142094edb9adc10be3f3e176748cd7acc2240c2f2e5aa3a4", size = 11871013 },
    { url = "https://files.pythonhosted.org/packages/cc/57/0f72a10f9db6a4628744c8e8f0df4e6e21de01212c7c981d31e50ffc8328/pandas-2.2.3-cp313-cp313t-musllinux_1_2_aarch64.whl", hash = "sha256:15c0e1e02e93116177d29ff83e8b1619c93ddc9c49083f237d4312337a61165d", size = 15711620 },
    { url = "https://files.pythonhosted.org/packages/ab/5f/b38085618b950b79d2d9164a711c52b10aefc0ae6833b96f626b7021b2ed/pandas-2.2.3-cp313-cp313t-musllinux_1_2_x86_64.whl", hash = "sha256:ad5b65698ab28ed8d7f18790a0dc58005c7629f227be9ecc1072aa74c0c1d43a", size = 13098436 },
]

[[package]]
name = "pydantic"
version = "2.10.6"
source = { registry = "https://pypi.org/simple" }
dependencies = [
    { name = "annotated-types" },
    { name = "pydantic-core" },
    { name = "typing-extensions" },
]
sdist = { url = "https://files.pythonhosted.org/packages/b7/ae/d5220c5c52b158b1de7ca89fc5edb72f304a70a4c540c84c8844bf4008de/pydantic-2.10.6.tar.gz", hash = "sha256:ca5daa827cce33de7a42be142548b0096bf05a7e7b365aebfa5f8eeec7128236", size = 761681 }
wheels = [
    { url = "https://files.pythonhosted.org/packages/f4/3c/8cc1cc84deffa6e25d2d0c688ebb80635dfdbf1dbea3e30c541c8cf4d860/pydantic-2.10.6-py3-none-any.whl", hash = "sha256:427d664bf0b8a2b34ff5dd0f5a18df00591adcee7198fbd71981054cef37b584", size = 431696 },
]

[[package]]
name = "pydantic-core"
version = "2.27.2"
source = { registry = "https://pypi.org/simple" }
dependencies = [
    { name = "typing-extensions" },
]
sdist = { url = "https://files.pythonhosted.org/packages/fc/01/f3e5ac5e7c25833db5eb555f7b7ab24cd6f8c322d3a3ad2d67a952dc0abc/pydantic_core-2.27.2.tar.gz", hash = "sha256:eb026e5a4c1fee05726072337ff51d1efb6f59090b7da90d30ea58625b1ffb39", size = 413443 }
wheels = [
    { url = "https://files.pythonhosted.org/packages/c2/89/f3450af9d09d44eea1f2c369f49e8f181d742f28220f88cc4dfaae91ea6e/pydantic_core-2.27.2-cp311-cp311-macosx_10_12_x86_64.whl", hash = "sha256:8e10c99ef58cfdf2a66fc15d66b16c4a04f62bca39db589ae8cba08bc55331bc", size = 1893421 },
    { url = "https://files.pythonhosted.org/packages/9e/e3/71fe85af2021f3f386da42d291412e5baf6ce7716bd7101ea49c810eda90/pydantic_core-2.27.2-cp311-cp311-macosx_11_0_arm64.whl", hash = "sha256:26f32e0adf166a84d0cb63be85c562ca8a6fa8de28e5f0d92250c6b7e9e2aff7", size = 1814998 },
    { url = "https://files.pythonhosted.org/packages/a6/3c/724039e0d848fd69dbf5806894e26479577316c6f0f112bacaf67aa889ac/pydantic_core-2.27.2-cp311-cp311-manylinux_2_17_aarch64.manylinux2014_aarch64.whl", hash = "sha256:8c19d1ea0673cd13cc2f872f6c9ab42acc4e4f492a7ca9d3795ce2b112dd7e15", size = 1826167 },
    { url = "https://files.pythonhosted.org/packages/2b/5b/1b29e8c1fb5f3199a9a57c1452004ff39f494bbe9bdbe9a81e18172e40d3/pydantic_core-2.27.2-cp311-cp311-manylinux_2_17_armv7l.manylinux2014_armv7l.whl", hash = "sha256:5e68c4446fe0810e959cdff46ab0a41ce2f2c86d227d96dc3847af0ba7def306", size = 1865071 },
    { url = "https://files.pythonhosted.org/packages/89/6c/3985203863d76bb7d7266e36970d7e3b6385148c18a68cc8915fd8c84d57/pydantic_core-2.27.2-cp311-cp311-manylinux_2_17_ppc64le.manylinux2014_ppc64le.whl", hash = "sha256:d9640b0059ff4f14d1f37321b94061c6db164fbe49b334b31643e0528d100d99", size = 2036244 },
    { url = "https://files.pythonhosted.org/packages/0e/41/f15316858a246b5d723f7d7f599f79e37493b2e84bfc789e58d88c209f8a/pydantic_core-2.27.2-cp311-cp311-manylinux_2_17_s390x.manylinux2014_s390x.whl", hash = "sha256:40d02e7d45c9f8af700f3452f329ead92da4c5f4317ca9b896de7ce7199ea459", size = 2737470 },
    { url = "https://files.pythonhosted.org/packages/a8/7c/b860618c25678bbd6d1d99dbdfdf0510ccb50790099b963ff78a124b754f/pydantic_core-2.27.2-cp311-cp311-manylinux_2_17_x86_64.manylinux2014_x86_64.whl", hash = "sha256:1c1fd185014191700554795c99b347d64f2bb637966c4cfc16998a0ca700d048", size = 1992291 },
    { url = "https://files.pythonhosted.org/packages/bf/73/42c3742a391eccbeab39f15213ecda3104ae8682ba3c0c28069fbcb8c10d/pydantic_core-2.27.2-cp311-cp311-manylinux_2_5_i686.manylinux1_i686.whl", hash = "sha256:d81d2068e1c1228a565af076598f9e7451712700b673de8f502f0334f281387d", size = 1994613 },
    { url = "https://files.pythonhosted.org/packages/94/7a/941e89096d1175d56f59340f3a8ebaf20762fef222c298ea96d36a6328c5/pydantic_core-2.27.2-cp311-cp311-musllinux_1_1_aarch64.whl", hash = "sha256:1a4207639fb02ec2dbb76227d7c751a20b1a6b4bc52850568e52260cae64ca3b", size = 2002355 },
    { url = "https://files.pythonhosted.org/packages/6e/95/2359937a73d49e336a5a19848713555605d4d8d6940c3ec6c6c0ca4dcf25/pydantic_core-2.27.2-cp311-cp311-musllinux_1_1_armv7l.whl", hash = "sha256:3de3ce3c9ddc8bbd88f6e0e304dea0e66d843ec9de1b0042b0911c1663ffd474", size = 2126661 },
    { url = "https://files.pythonhosted.org/packages/2b/4c/ca02b7bdb6012a1adef21a50625b14f43ed4d11f1fc237f9d7490aa5078c/pydantic_core-2.27.2-cp311-cp311-musllinux_1_1_x86_64.whl", hash = "sha256:30c5f68ded0c36466acede341551106821043e9afaad516adfb6e8fa80a4e6a6", size = 2153261 },
    { url = "https://files.pythonhosted.org/packages/72/9d/a241db83f973049a1092a079272ffe2e3e82e98561ef6214ab53fe53b1c7/pydantic_core-2.27.2-cp311-cp311-win32.whl", hash = "sha256:c70c26d2c99f78b125a3459f8afe1aed4d9687c24fd677c6a4436bc042e50d6c", size = 1812361 },
    { url = "https://files.pythonhosted.org/packages/e8/ef/013f07248041b74abd48a385e2110aa3a9bbfef0fbd97d4e6d07d2f5b89a/pydantic_core-2.27.2-cp311-cp311-win_amd64.whl", hash = "sha256:08e125dbdc505fa69ca7d9c499639ab6407cfa909214d500897d02afb816e7cc", size = 1982484 },
    { url = "https://files.pythonhosted.org/packages/10/1c/16b3a3e3398fd29dca77cea0a1d998d6bde3902fa2706985191e2313cc76/pydantic_core-2.27.2-cp311-cp311-win_arm64.whl", hash = "sha256:26f0d68d4b235a2bae0c3fc585c585b4ecc51382db0e3ba402a22cbc440915e4", size = 1867102 },
    { url = "https://files.pythonhosted.org/packages/d6/74/51c8a5482ca447871c93e142d9d4a92ead74de6c8dc5e66733e22c9bba89/pydantic_core-2.27.2-cp312-cp312-macosx_10_12_x86_64.whl", hash = "sha256:9e0c8cfefa0ef83b4da9588448b6d8d2a2bf1a53c3f1ae5fca39eb3061e2f0b0", size = 1893127 },
    { url = "https://files.pythonhosted.org/packages/d3/f3/c97e80721735868313c58b89d2de85fa80fe8dfeeed84dc51598b92a135e/pydantic_core-2.27.2-cp312-cp312-macosx_11_0_arm64.whl", hash = "sha256:83097677b8e3bd7eaa6775720ec8e0405f1575015a463285a92bfdfe254529ef", size = 1811340 },
    { url = "https://files.pythonhosted.org/packages/9e/91/840ec1375e686dbae1bd80a9e46c26a1e0083e1186abc610efa3d9a36180/pydantic_core-2.27.2-cp312-cp312-manylinux_2_17_aarch64.manylinux2014_aarch64.whl", hash = "sha256:172fce187655fece0c90d90a678424b013f8fbb0ca8b036ac266749c09438cb7", size = 1822900 },
    { url = "https://files.pythonhosted.org/packages/f6/31/4240bc96025035500c18adc149aa6ffdf1a0062a4b525c932065ceb4d868/pydantic_core-2.27.2-cp312-cp312-manylinux_2_17_armv7l.manylinux2014_armv7l.whl", hash = "sha256:519f29f5213271eeeeb3093f662ba2fd512b91c5f188f3bb7b27bc5973816934", size = 1869177 },
    { url = "https://files.pythonhosted.org/packages/fa/20/02fbaadb7808be578317015c462655c317a77a7c8f0ef274bc016a784c54/pydantic_core-2.27.2-cp312-cp312-manylinux_2_17_ppc64le.manylinux2014_ppc64le.whl", hash = "sha256:05e3a55d124407fffba0dd6b0c0cd056d10e983ceb4e5dbd10dda135c31071d6", size = 2038046 },
    { url = "https://files.pythonhosted.org/packages/06/86/7f306b904e6c9eccf0668248b3f272090e49c275bc488a7b88b0823444a4/pydantic_core-2.27.2-cp312-cp312-manylinux_2_17_s390x.manylinux2014_s390x.whl", hash = "sha256:9c3ed807c7b91de05e63930188f19e921d1fe90de6b4f5cd43ee7fcc3525cb8c", size = 2685386 },
    { url = "https://files.pythonhosted.org/packages/8d/f0/49129b27c43396581a635d8710dae54a791b17dfc50c70164866bbf865e3/pydantic_core-2.27.2-cp312-cp312-manylinux_2_17_x86_64.manylinux2014_x86_64.whl", hash = "sha256:6fb4aadc0b9a0c063206846d603b92030eb6f03069151a625667f982887153e2", size = 1997060 },
    { url = "https://files.pythonhosted.org/packages/0d/0f/943b4af7cd416c477fd40b187036c4f89b416a33d3cc0ab7b82708a667aa/pydantic_core-2.27.2-cp312-cp312-manylinux_2_5_i686.manylinux1_i686.whl", hash = "sha256:28ccb213807e037460326424ceb8b5245acb88f32f3d2777427476e1b32c48c4", size = 2004870 },
    { url = "https://files.pythonhosted.org/packages/35/40/aea70b5b1a63911c53a4c8117c0a828d6790483f858041f47bab0b779f44/pydantic_core-2.27.2-cp312-cp312-musllinux_1_1_aarch64.whl", hash = "sha256:de3cd1899e2c279b140adde9357c4495ed9d47131b4a4eaff9052f23398076b3", size = 1999822 },
    { url = "https://files.pythonhosted.org/packages/f2/b3/807b94fd337d58effc5498fd1a7a4d9d59af4133e83e32ae39a96fddec9d/pydantic_core-2.27.2-cp312-cp312-musllinux_1_1_armv7l.whl", hash = "sha256:220f892729375e2d736b97d0e51466252ad84c51857d4d15f5e9692f9ef12be4", size = 2130364 },
    { url = "https://files.pythonhosted.org/packages/fc/df/791c827cd4ee6efd59248dca9369fb35e80a9484462c33c6649a8d02b565/pydantic_core-2.27.2-cp312-cp312-musllinux_1_1_x86_64.whl", hash = "sha256:a0fcd29cd6b4e74fe8ddd2c90330fd8edf2e30cb52acda47f06dd615ae72da57", size = 2158303 },
    { url = "https://files.pythonhosted.org/packages/9b/67/4e197c300976af185b7cef4c02203e175fb127e414125916bf1128b639a9/pydantic_core-2.27.2-cp312-cp312-win32.whl", hash = "sha256:1e2cb691ed9834cd6a8be61228471d0a503731abfb42f82458ff27be7b2186fc", size = 1834064 },
    { url = "https://files.pythonhosted.org/packages/1f/ea/cd7209a889163b8dcca139fe32b9687dd05249161a3edda62860430457a5/pydantic_core-2.27.2-cp312-cp312-win_amd64.whl", hash = "sha256:cc3f1a99a4f4f9dd1de4fe0312c114e740b5ddead65bb4102884b384c15d8bc9", size = 1989046 },
    { url = "https://files.pythonhosted.org/packages/bc/49/c54baab2f4658c26ac633d798dab66b4c3a9bbf47cff5284e9c182f4137a/pydantic_core-2.27.2-cp312-cp312-win_arm64.whl", hash = "sha256:3911ac9284cd8a1792d3cb26a2da18f3ca26c6908cc434a18f730dc0db7bfa3b", size = 1885092 },
    { url = "https://files.pythonhosted.org/packages/41/b1/9bc383f48f8002f99104e3acff6cba1231b29ef76cfa45d1506a5cad1f84/pydantic_core-2.27.2-cp313-cp313-macosx_10_12_x86_64.whl", hash = "sha256:7d14bd329640e63852364c306f4d23eb744e0f8193148d4044dd3dacdaacbd8b", size = 1892709 },
    { url = "https://files.pythonhosted.org/packages/10/6c/e62b8657b834f3eb2961b49ec8e301eb99946245e70bf42c8817350cbefc/pydantic_core-2.27.2-cp313-cp313-macosx_11_0_arm64.whl", hash = "sha256:82f91663004eb8ed30ff478d77c4d1179b3563df6cdb15c0817cd1cdaf34d154", size = 1811273 },
    { url = "https://files.pythonhosted.org/packages/ba/15/52cfe49c8c986e081b863b102d6b859d9defc63446b642ccbbb3742bf371/pydantic_core-2.27.2-cp313-cp313-manylinux_2_17_aarch64.manylinux2014_aarch64.whl", hash = "sha256:71b24c7d61131bb83df10cc7e687433609963a944ccf45190cfc21e0887b08c9", size = 1823027 },
    { url = "https://files.pythonhosted.org/packages/b1/1c/b6f402cfc18ec0024120602bdbcebc7bdd5b856528c013bd4d13865ca473/pydantic_core-2.27.2-cp313-cp313-manylinux_2_17_armv7l.manylinux2014_armv7l.whl", hash = "sha256:fa8e459d4954f608fa26116118bb67f56b93b209c39b008277ace29937453dc9", size = 1868888 },
    { url = "https://files.pythonhosted.org/packages/bd/7b/8cb75b66ac37bc2975a3b7de99f3c6f355fcc4d89820b61dffa8f1e81677/pydantic_core-2.27.2-cp313-cp313-manylinux_2_17_ppc64le.manylinux2014_ppc64le.whl", hash = "sha256:ce8918cbebc8da707ba805b7fd0b382816858728ae7fe19a942080c24e5b7cd1", size = 2037738 },
    { url = "https://files.pythonhosted.org/packages/c8/f1/786d8fe78970a06f61df22cba58e365ce304bf9b9f46cc71c8c424e0c334/pydantic_core-2.27.2-cp313-cp313-manylinux_2_17_s390x.manylinux2014_s390x.whl", hash = "sha256:eda3f5c2a021bbc5d976107bb302e0131351c2ba54343f8a496dc8783d3d3a6a", size = 2685138 },
    { url = "https://files.pythonhosted.org/packages/a6/74/d12b2cd841d8724dc8ffb13fc5cef86566a53ed358103150209ecd5d1999/pydantic_core-2.27.2-cp313-cp313-manylinux_2_17_x86_64.manylinux2014_x86_64.whl", hash = "sha256:bd8086fa684c4775c27f03f062cbb9eaa6e17f064307e86b21b9e0abc9c0f02e", size = 1997025 },
    { url = "https://files.pythonhosted.org/packages/a0/6e/940bcd631bc4d9a06c9539b51f070b66e8f370ed0933f392db6ff350d873/pydantic_core-2.27.2-cp313-cp313-manylinux_2_5_i686.manylinux1_i686.whl", hash = "sha256:8d9b3388db186ba0c099a6d20f0604a44eabdeef1777ddd94786cdae158729e4", size = 2004633 },
    { url = "https://files.pythonhosted.org/packages/50/cc/a46b34f1708d82498c227d5d80ce615b2dd502ddcfd8376fc14a36655af1/pydantic_core-2.27.2-cp313-cp313-musllinux_1_1_aarch64.whl", hash = "sha256:7a66efda2387de898c8f38c0cf7f14fca0b51a8ef0b24bfea5849f1b3c95af27", size = 1999404 },
    { url = "https://files.pythonhosted.org/packages/ca/2d/c365cfa930ed23bc58c41463bae347d1005537dc8db79e998af8ba28d35e/pydantic_core-2.27.2-cp313-cp313-musllinux_1_1_armv7l.whl", hash = "sha256:18a101c168e4e092ab40dbc2503bdc0f62010e95d292b27827871dc85450d7ee", size = 2130130 },
    { url = "https://files.pythonhosted.org/packages/f4/d7/eb64d015c350b7cdb371145b54d96c919d4db516817f31cd1c650cae3b21/pydantic_core-2.27.2-cp313-cp313-musllinux_1_1_x86_64.whl", hash = "sha256:ba5dd002f88b78a4215ed2f8ddbdf85e8513382820ba15ad5ad8955ce0ca19a1", size = 2157946 },
    { url = "https://files.pythonhosted.org/packages/a4/99/bddde3ddde76c03b65dfd5a66ab436c4e58ffc42927d4ff1198ffbf96f5f/pydantic_core-2.27.2-cp313-cp313-win32.whl", hash = "sha256:1ebaf1d0481914d004a573394f4be3a7616334be70261007e47c2a6fe7e50130", size = 1834387 },
    { url = "https://files.pythonhosted.org/packages/71/47/82b5e846e01b26ac6f1893d3c5f9f3a2eb6ba79be26eef0b759b4fe72946/pydantic_core-2.27.2-cp313-cp313-win_amd64.whl", hash = "sha256:953101387ecf2f5652883208769a79e48db18c6df442568a0b5ccd8c2723abee", size = 1990453 },
    { url = "https://files.pythonhosted.org/packages/51/b2/b2b50d5ecf21acf870190ae5d093602d95f66c9c31f9d5de6062eb329ad1/pydantic_core-2.27.2-cp313-cp313-win_arm64.whl", hash = "sha256:ac4dbfd1691affb8f48c2c13241a2e3b60ff23247cbcf981759c768b6633cf8b", size = 1885186 },
]

[[package]]
name = "pydantic-settings"
version = "2.7.1"
source = { registry = "https://pypi.org/simple" }
dependencies = [
    { name = "pydantic" },
    { name = "python-dotenv" },
]
sdist = { url = "https://files.pythonhosted.org/packages/73/7b/c58a586cd7d9ac66d2ee4ba60ca2d241fa837c02bca9bea80a9a8c3d22a9/pydantic_settings-2.7.1.tar.gz", hash = "sha256:10c9caad35e64bfb3c2fbf70a078c0e25cc92499782e5200747f942a065dec93", size = 79920 }
wheels = [
    { url = "https://files.pythonhosted.org/packages/b4/46/93416fdae86d40879714f72956ac14df9c7b76f7d41a4d68aa9f71a0028b/pydantic_settings-2.7.1-py3-none-any.whl", hash = "sha256:590be9e6e24d06db33a4262829edef682500ef008565a969c73d39d5f8bfb3fd", size = 29718 },
]

[[package]]
name = "pydantic-yaml"
version = "1.4.0"
source = { registry = "https://pypi.org/simple" }
dependencies = [
    { name = "pydantic" },
    { name = "ruamel-yaml" },
    { name = "typing-extensions" },
]
sdist = { url = "https://files.pythonhosted.org/packages/84/b8/19446b74d31a6ff09eb69af3be01c5031c8bf5dc62e4205a22d50d629333/pydantic_yaml-1.4.0.tar.gz", hash = "sha256:09f6b9ec9d80550dd3a58596a6a0948a1830fae94b73329b95c2b9dbfc35ae00", size = 21454 }
wheels = [
    { url = "https://files.pythonhosted.org/packages/41/e1/e4b108753491a6545c66cdd7546e726b056bbe3902f9ef8a58ed118afd70/pydantic_yaml-1.4.0-py3-none-any.whl", hash = "sha256:f9ad82d8c0548e779e00d6ec639f6efa8f8c7e14d12d0bf9fdc400a37300d7ba", size = 17926 },
]

[[package]]
name = "pygments"
version = "2.19.1"
source = { registry = "https://pypi.org/simple" }
sdist = { url = "https://files.pythonhosted.org/packages/7c/2d/c3338d48ea6cc0feb8446d8e6937e1408088a72a39937982cc6111d17f84/pygments-2.19.1.tar.gz", hash = "sha256:61c16d2a8576dc0649d9f39e089b5f02bcd27fba10d8fb4dcc28173f7a45151f", size = 4968581 }
wheels = [
    { url = "https://files.pythonhosted.org/packages/8a/0b/9fcc47d19c48b59121088dd6da2488a49d5f72dacf8262e2790a1d2c7d15/pygments-2.19.1-py3-none-any.whl", hash = "sha256:9ea1544ad55cecf4b8242fab6dd35a93bbce657034b0611ee383099054ab6d8c", size = 1225293 },
]

[[package]]
name = "python-dateutil"
version = "2.9.0.post0"
source = { registry = "https://pypi.org/simple" }
dependencies = [
    { name = "six" },
]
sdist = { url = "https://files.pythonhosted.org/packages/66/c0/0c8b6ad9f17a802ee498c46e004a0eb49bc148f2fd230864601a86dcf6db/python-dateutil-2.9.0.post0.tar.gz", hash = "sha256:37dd54208da7e1cd875388217d5e00ebd4179249f90fb72437e91a35459a0ad3", size = 342432 }
wheels = [
    { url = "https://files.pythonhosted.org/packages/ec/57/56b9bcc3c9c6a792fcbaf139543cee77261f3651ca9da0c93f5c1221264b/python_dateutil-2.9.0.post0-py2.py3-none-any.whl", hash = "sha256:a8b2bc7bffae282281c8140a97d3aa9c14da0b136dfe83f850eea9a5f7470427", size = 229892 },
]

[[package]]
name = "python-dotenv"
version = "1.0.1"
source = { registry = "https://pypi.org/simple" }
sdist = { url = "https://files.pythonhosted.org/packages/bc/57/e84d88dfe0aec03b7a2d4327012c1627ab5f03652216c63d49846d7a6c58/python-dotenv-1.0.1.tar.gz", hash = "sha256:e324ee90a023d808f1959c46bcbc04446a10ced277783dc6ee09987c37ec10ca", size = 39115 }
wheels = [
    { url = "https://files.pythonhosted.org/packages/6a/3e/b68c118422ec867fa7ab88444e1274aa40681c606d59ac27de5a5588f082/python_dotenv-1.0.1-py3-none-any.whl", hash = "sha256:f7b63ef50f1b690dddf550d03497b66d609393b40b564ed0d674909a68ebf16a", size = 19863 },
]

[[package]]
name = "pytz"
version = "2025.1"
source = { registry = "https://pypi.org/simple" }
sdist = { url = "https://files.pythonhosted.org/packages/5f/57/df1c9157c8d5a05117e455d66fd7cf6dbc46974f832b1058ed4856785d8a/pytz-2025.1.tar.gz", hash = "sha256:c2db42be2a2518b28e65f9207c4d05e6ff547d1efa4086469ef855e4ab70178e", size = 319617 }
wheels = [
    { url = "https://files.pythonhosted.org/packages/eb/38/ac33370d784287baa1c3d538978b5e2ea064d4c1b93ffbd12826c190dd10/pytz-2025.1-py2.py3-none-any.whl", hash = "sha256:89dd22dca55b46eac6eda23b2d72721bf1bdfef212645d81513ef5d03038de57", size = 507930 },
]

[[package]]
name = "pyyaml"
version = "6.0.2"
source = { registry = "https://pypi.org/simple" }
sdist = { url = "https://files.pythonhosted.org/packages/54/ed/79a089b6be93607fa5cdaedf301d7dfb23af5f25c398d5ead2525b063e17/pyyaml-6.0.2.tar.gz", hash = "sha256:d584d9ec91ad65861cc08d42e834324ef890a082e591037abe114850ff7bbc3e", size = 130631 }
wheels = [
    { url = "https://files.pythonhosted.org/packages/f8/aa/7af4e81f7acba21a4c6be026da38fd2b872ca46226673c89a758ebdc4fd2/PyYAML-6.0.2-cp311-cp311-macosx_10_9_x86_64.whl", hash = "sha256:cc1c1159b3d456576af7a3e4d1ba7e6924cb39de8f67111c735f6fc832082774", size = 184612 },
    { url = "https://files.pythonhosted.org/packages/8b/62/b9faa998fd185f65c1371643678e4d58254add437edb764a08c5a98fb986/PyYAML-6.0.2-cp311-cp311-macosx_11_0_arm64.whl", hash = "sha256:1e2120ef853f59c7419231f3bf4e7021f1b936f6ebd222406c3b60212205d2ee", size = 172040 },
    { url = "https://files.pythonhosted.org/packages/ad/0c/c804f5f922a9a6563bab712d8dcc70251e8af811fce4524d57c2c0fd49a4/PyYAML-6.0.2-cp311-cp311-manylinux_2_17_aarch64.manylinux2014_aarch64.whl", hash = "sha256:5d225db5a45f21e78dd9358e58a98702a0302f2659a3c6cd320564b75b86f47c", size = 736829 },
    { url = "https://files.pythonhosted.org/packages/51/16/6af8d6a6b210c8e54f1406a6b9481febf9c64a3109c541567e35a49aa2e7/PyYAML-6.0.2-cp311-cp311-manylinux_2_17_s390x.manylinux2014_s390x.whl", hash = "sha256:5ac9328ec4831237bec75defaf839f7d4564be1e6b25ac710bd1a96321cc8317", size = 764167 },
    { url = "https://files.pythonhosted.org/packages/75/e4/2c27590dfc9992f73aabbeb9241ae20220bd9452df27483b6e56d3975cc5/PyYAML-6.0.2-cp311-cp311-manylinux_2_17_x86_64.manylinux2014_x86_64.whl", hash = "sha256:3ad2a3decf9aaba3d29c8f537ac4b243e36bef957511b4766cb0057d32b0be85", size = 762952 },
    { url = "https://files.pythonhosted.org/packages/9b/97/ecc1abf4a823f5ac61941a9c00fe501b02ac3ab0e373c3857f7d4b83e2b6/PyYAML-6.0.2-cp311-cp311-musllinux_1_1_aarch64.whl", hash = "sha256:ff3824dc5261f50c9b0dfb3be22b4567a6f938ccce4587b38952d85fd9e9afe4", size = 735301 },
    { url = "https://files.pythonhosted.org/packages/45/73/0f49dacd6e82c9430e46f4a027baa4ca205e8b0a9dce1397f44edc23559d/PyYAML-6.0.2-cp311-cp311-musllinux_1_1_x86_64.whl", hash = "sha256:797b4f722ffa07cc8d62053e4cff1486fa6dc094105d13fea7b1de7d8bf71c9e", size = 756638 },
    { url = "https://files.pythonhosted.org/packages/22/5f/956f0f9fc65223a58fbc14459bf34b4cc48dec52e00535c79b8db361aabd/PyYAML-6.0.2-cp311-cp311-win32.whl", hash = "sha256:11d8f3dd2b9c1207dcaf2ee0bbbfd5991f571186ec9cc78427ba5bd32afae4b5", size = 143850 },
    { url = "https://files.pythonhosted.org/packages/ed/23/8da0bbe2ab9dcdd11f4f4557ccaf95c10b9811b13ecced089d43ce59c3c8/PyYAML-6.0.2-cp311-cp311-win_amd64.whl", hash = "sha256:e10ce637b18caea04431ce14fabcf5c64a1c61ec9c56b071a4b7ca131ca52d44", size = 161980 },
    { url = "https://files.pythonhosted.org/packages/86/0c/c581167fc46d6d6d7ddcfb8c843a4de25bdd27e4466938109ca68492292c/PyYAML-6.0.2-cp312-cp312-macosx_10_9_x86_64.whl", hash = "sha256:c70c95198c015b85feafc136515252a261a84561b7b1d51e3384e0655ddf25ab", size = 183873 },
    { url = "https://files.pythonhosted.org/packages/a8/0c/38374f5bb272c051e2a69281d71cba6fdb983413e6758b84482905e29a5d/PyYAML-6.0.2-cp312-cp312-macosx_11_0_arm64.whl", hash = "sha256:ce826d6ef20b1bc864f0a68340c8b3287705cae2f8b4b1d932177dcc76721725", size = 173302 },
    { url = "https://files.pythonhosted.org/packages/c3/93/9916574aa8c00aa06bbac729972eb1071d002b8e158bd0e83a3b9a20a1f7/PyYAML-6.0.2-cp312-cp312-manylinux_2_17_aarch64.manylinux2014_aarch64.whl", hash = "sha256:1f71ea527786de97d1a0cc0eacd1defc0985dcf6b3f17bb77dcfc8c34bec4dc5", size = 739154 },
    { url = "https://files.pythonhosted.org/packages/95/0f/b8938f1cbd09739c6da569d172531567dbcc9789e0029aa070856f123984/PyYAML-6.0.2-cp312-cp312-manylinux_2_17_s390x.manylinux2014_s390x.whl", hash = "sha256:9b22676e8097e9e22e36d6b7bda33190d0d400f345f23d4065d48f4ca7ae0425", size = 766223 },
    { url = "https://files.pythonhosted.org/packages/b9/2b/614b4752f2e127db5cc206abc23a8c19678e92b23c3db30fc86ab731d3bd/PyYAML-6.0.2-cp312-cp312-manylinux_2_17_x86_64.manylinux2014_x86_64.whl", hash = "sha256:80bab7bfc629882493af4aa31a4cfa43a4c57c83813253626916b8c7ada83476", size = 767542 },
    { url = "https://files.pythonhosted.org/packages/d4/00/dd137d5bcc7efea1836d6264f049359861cf548469d18da90cd8216cf05f/PyYAML-6.0.2-cp312-cp312-musllinux_1_1_aarch64.whl", hash = "sha256:0833f8694549e586547b576dcfaba4a6b55b9e96098b36cdc7ebefe667dfed48", size = 731164 },
    { url = "https://files.pythonhosted.org/packages/c9/1f/4f998c900485e5c0ef43838363ba4a9723ac0ad73a9dc42068b12aaba4e4/PyYAML-6.0.2-cp312-cp312-musllinux_1_1_x86_64.whl", hash = "sha256:8b9c7197f7cb2738065c481a0461e50ad02f18c78cd75775628afb4d7137fb3b", size = 756611 },
    { url = "https://files.pythonhosted.org/packages/df/d1/f5a275fdb252768b7a11ec63585bc38d0e87c9e05668a139fea92b80634c/PyYAML-6.0.2-cp312-cp312-win32.whl", hash = "sha256:ef6107725bd54b262d6dedcc2af448a266975032bc85ef0172c5f059da6325b4", size = 140591 },
    { url = "https://files.pythonhosted.org/packages/0c/e8/4f648c598b17c3d06e8753d7d13d57542b30d56e6c2dedf9c331ae56312e/PyYAML-6.0.2-cp312-cp312-win_amd64.whl", hash = "sha256:7e7401d0de89a9a855c839bc697c079a4af81cf878373abd7dc625847d25cbd8", size = 156338 },
    { url = "https://files.pythonhosted.org/packages/ef/e3/3af305b830494fa85d95f6d95ef7fa73f2ee1cc8ef5b495c7c3269fb835f/PyYAML-6.0.2-cp313-cp313-macosx_10_13_x86_64.whl", hash = "sha256:efdca5630322a10774e8e98e1af481aad470dd62c3170801852d752aa7a783ba", size = 181309 },
    { url = "https://files.pythonhosted.org/packages/45/9f/3b1c20a0b7a3200524eb0076cc027a970d320bd3a6592873c85c92a08731/PyYAML-6.0.2-cp313-cp313-macosx_11_0_arm64.whl", hash = "sha256:50187695423ffe49e2deacb8cd10510bc361faac997de9efef88badc3bb9e2d1", size = 171679 },
    { url = "https://files.pythonhosted.org/packages/7c/9a/337322f27005c33bcb656c655fa78325b730324c78620e8328ae28b64d0c/PyYAML-6.0.2-cp313-cp313-manylinux_2_17_aarch64.manylinux2014_aarch64.whl", hash = "sha256:0ffe8360bab4910ef1b9e87fb812d8bc0a308b0d0eef8c8f44e0254ab3b07133", size = 733428 },
    { url = "https://files.pythonhosted.org/packages/a3/69/864fbe19e6c18ea3cc196cbe5d392175b4cf3d5d0ac1403ec3f2d237ebb5/PyYAML-6.0.2-cp313-cp313-manylinux_2_17_s390x.manylinux2014_s390x.whl", hash = "sha256:17e311b6c678207928d649faa7cb0d7b4c26a0ba73d41e99c4fff6b6c3276484", size = 763361 },
    { url = "https://files.pythonhosted.org/packages/04/24/b7721e4845c2f162d26f50521b825fb061bc0a5afcf9a386840f23ea19fa/PyYAML-6.0.2-cp313-cp313-manylinux_2_17_x86_64.manylinux2014_x86_64.whl", hash = "sha256:70b189594dbe54f75ab3a1acec5f1e3faa7e8cf2f1e08d9b561cb41b845f69d5", size = 759523 },
    { url = "https://files.pythonhosted.org/packages/2b/b2/e3234f59ba06559c6ff63c4e10baea10e5e7df868092bf9ab40e5b9c56b6/PyYAML-6.0.2-cp313-cp313-musllinux_1_1_aarch64.whl", hash = "sha256:41e4e3953a79407c794916fa277a82531dd93aad34e29c2a514c2c0c5fe971cc", size = 726660 },
    { url = "https://files.pythonhosted.org/packages/fe/0f/25911a9f080464c59fab9027482f822b86bf0608957a5fcc6eaac85aa515/PyYAML-6.0.2-cp313-cp313-musllinux_1_1_x86_64.whl", hash = "sha256:68ccc6023a3400877818152ad9a1033e3db8625d899c72eacb5a668902e4d652", size = 751597 },
    { url = "https://files.pythonhosted.org/packages/14/0d/e2c3b43bbce3cf6bd97c840b46088a3031085179e596d4929729d8d68270/PyYAML-6.0.2-cp313-cp313-win32.whl", hash = "sha256:bc2fa7c6b47d6bc618dd7fb02ef6fdedb1090ec036abab80d4681424b84c1183", size = 140527 },
    { url = "https://files.pythonhosted.org/packages/fa/de/02b54f42487e3d3c6efb3f89428677074ca7bf43aae402517bc7cca949f3/PyYAML-6.0.2-cp313-cp313-win_amd64.whl", hash = "sha256:8388ee1976c416731879ac16da0aff3f63b286ffdd57cdeb95f3f2e085687563", size = 156446 },
]

[[package]]
name = "referencing"
version = "0.36.2"
source = { registry = "https://pypi.org/simple" }
dependencies = [
    { name = "attrs" },
    { name = "rpds-py" },
    { name = "typing-extensions", marker = "python_full_version < '3.13'" },
]
sdist = { url = "https://files.pythonhosted.org/packages/2f/db/98b5c277be99dd18bfd91dd04e1b759cad18d1a338188c936e92f921c7e2/referencing-0.36.2.tar.gz", hash = "sha256:df2e89862cd09deabbdba16944cc3f10feb6b3e6f18e902f7cc25609a34775aa", size = 74744 }
wheels = [
    { url = "https://files.pythonhosted.org/packages/c1/b1/3baf80dc6d2b7bc27a95a67752d0208e410351e3feb4eb78de5f77454d8d/referencing-0.36.2-py3-none-any.whl", hash = "sha256:e8699adbbf8b5c7de96d8ffa0eb5c158b3beafce084968e2ea8bb08c6794dcd0", size = 26775 },
]

[[package]]
name = "requests"
version = "2.32.3"
source = { registry = "https://pypi.org/simple" }
dependencies = [
    { name = "certifi" },
    { name = "charset-normalizer" },
    { name = "idna" },
    { name = "urllib3" },
]
sdist = { url = "https://files.pythonhosted.org/packages/63/70/2bf7780ad2d390a8d301ad0b550f1581eadbd9a20f896afe06353c2a2913/requests-2.32.3.tar.gz", hash = "sha256:55365417734eb18255590a9ff9eb97e9e1da868d4ccd6402399eaf68af20a760", size = 131218 }
wheels = [
    { url = "https://files.pythonhosted.org/packages/f9/9b/335f9764261e915ed497fcdeb11df5dfd6f7bf257d4a6a2a686d80da4d54/requests-2.32.3-py3-none-any.whl", hash = "sha256:70761cfe03c773ceb22aa2f671b4757976145175cdfca038c02654d061d6dcc6", size = 64928 },
]

[[package]]
name = "requests-oauthlib"
version = "2.0.0"
source = { registry = "https://pypi.org/simple" }
dependencies = [
    { name = "oauthlib" },
    { name = "requests" },
]
sdist = { url = "https://files.pythonhosted.org/packages/42/f2/05f29bc3913aea15eb670be136045bf5c5bbf4b99ecb839da9b422bb2c85/requests-oauthlib-2.0.0.tar.gz", hash = "sha256:b3dffaebd884d8cd778494369603a9e7b58d29111bf6b41bdc2dcd87203af4e9", size = 55650 }
wheels = [
    { url = "https://files.pythonhosted.org/packages/3b/5d/63d4ae3b9daea098d5d6f5da83984853c1bbacd5dc826764b249fe119d24/requests_oauthlib-2.0.0-py2.py3-none-any.whl", hash = "sha256:7dd8a5c40426b779b0868c404bdef9768deccf22749cde15852df527e6269b36", size = 24179 },
]

[[package]]
name = "requests-toolbelt"
version = "1.0.0"
source = { registry = "https://pypi.org/simple" }
dependencies = [
    { name = "requests" },
]
sdist = { url = "https://files.pythonhosted.org/packages/f3/61/d7545dafb7ac2230c70d38d31cbfe4cc64f7144dc41f6e4e4b78ecd9f5bb/requests-toolbelt-1.0.0.tar.gz", hash = "sha256:7681a0a3d047012b5bdc0ee37d7f8f07ebe76ab08caeccfc3921ce23c88d5bc6", size = 206888 }
wheels = [
    { url = "https://files.pythonhosted.org/packages/3f/51/d4db610ef29373b879047326cbf6fa98b6c1969d6f6dc423279de2b1be2c/requests_toolbelt-1.0.0-py2.py3-none-any.whl", hash = "sha256:cccfdd665f0a24fcf4726e690f65639d272bb0637b9b92dfd91a5568ccf6bd06", size = 54481 },
]

[[package]]
name = "rich"
version = "13.9.4"
source = { registry = "https://pypi.org/simple" }
dependencies = [
    { name = "markdown-it-py" },
    { name = "pygments" },
]
sdist = { url = "https://files.pythonhosted.org/packages/ab/3a/0316b28d0761c6734d6bc14e770d85506c986c85ffb239e688eeaab2c2bc/rich-13.9.4.tar.gz", hash = "sha256:439594978a49a09530cff7ebc4b5c7103ef57baf48d5ea3184f21d9a2befa098", size = 223149 }
wheels = [
    { url = "https://files.pythonhosted.org/packages/19/71/39c7c0d87f8d4e6c020a393182060eaefeeae6c01dab6a84ec346f2567df/rich-13.9.4-py3-none-any.whl", hash = "sha256:6049d5e6ec054bf2779ab3358186963bac2ea89175919d699e378b99738c2a90", size = 242424 },
]

[[package]]
name = "rpds-py"
version = "0.22.3"
source = { registry = "https://pypi.org/simple" }
sdist = { url = "https://files.pythonhosted.org/packages/01/80/cce854d0921ff2f0a9fa831ba3ad3c65cee3a46711addf39a2af52df2cfd/rpds_py-0.22.3.tar.gz", hash = "sha256:e32fee8ab45d3c2db6da19a5323bc3362237c8b653c70194414b892fd06a080d", size = 26771 }
wheels = [
    { url = "https://files.pythonhosted.org/packages/15/ad/8d1ddf78f2805a71253fcd388017e7b4a0615c22c762b6d35301fef20106/rpds_py-0.22.3-cp311-cp311-macosx_10_12_x86_64.whl", hash = "sha256:d20cfb4e099748ea39e6f7b16c91ab057989712d31761d3300d43134e26e165f", size = 359773 },
    { url = "https://files.pythonhosted.org/packages/c8/75/68c15732293a8485d79fe4ebe9045525502a067865fa4278f178851b2d87/rpds_py-0.22.3-cp311-cp311-macosx_11_0_arm64.whl", hash = "sha256:68049202f67380ff9aa52f12e92b1c30115f32e6895cd7198fa2a7961621fc5a", size = 349214 },
    { url = "https://files.pythonhosted.org/packages/3c/4c/7ce50f3070083c2e1b2bbd0fb7046f3da55f510d19e283222f8f33d7d5f4/rpds_py-0.22.3-cp311-cp311-manylinux_2_17_aarch64.manylinux2014_aarch64.whl", hash = "sha256:fb4f868f712b2dd4bcc538b0a0c1f63a2b1d584c925e69a224d759e7070a12d5", size = 380477 },
    { url = "https://files.pythonhosted.org/packages/9a/e9/835196a69cb229d5c31c13b8ae603bd2da9a6695f35fe4270d398e1db44c/rpds_py-0.22.3-cp311-cp311-manylinux_2_17_armv7l.manylinux2014_armv7l.whl", hash = "sha256:bc51abd01f08117283c5ebf64844a35144a0843ff7b2983e0648e4d3d9f10dbb", size = 386171 },
    { url = "https://files.pythonhosted.org/packages/f9/8e/33fc4eba6683db71e91e6d594a2cf3a8fbceb5316629f0477f7ece5e3f75/rpds_py-0.22.3-cp311-cp311-manylinux_2_17_ppc64le.manylinux2014_ppc64le.whl", hash = "sha256:0f3cec041684de9a4684b1572fe28c7267410e02450f4561700ca5a3bc6695a2", size = 422676 },
    { url = "https://files.pythonhosted.org/packages/37/47/2e82d58f8046a98bb9497a8319604c92b827b94d558df30877c4b3c6ccb3/rpds_py-0.22.3-cp311-cp311-manylinux_2_17_s390x.manylinux2014_s390x.whl", hash = "sha256:7ef9d9da710be50ff6809fed8f1963fecdfecc8b86656cadfca3bc24289414b0", size = 446152 },
    { url = "https://files.pythonhosted.org/packages/e1/78/79c128c3e71abbc8e9739ac27af11dc0f91840a86fce67ff83c65d1ba195/rpds_py-0.22.3-cp311-cp311-manylinux_2_17_x86_64.manylinux2014_x86_64.whl", hash = "sha256:59f4a79c19232a5774aee369a0c296712ad0e77f24e62cad53160312b1c1eaa1", size = 381300 },
    { url = "https://files.pythonhosted.org/packages/c9/5b/2e193be0e8b228c1207f31fa3ea79de64dadb4f6a4833111af8145a6bc33/rpds_py-0.22.3-cp311-cp311-manylinux_2_5_i686.manylinux1_i686.whl", hash = "sha256:1a60bce91f81ddaac922a40bbb571a12c1070cb20ebd6d49c48e0b101d87300d", size = 409636 },
    { url = "https://files.pythonhosted.org/packages/c2/3f/687c7100b762d62186a1c1100ffdf99825f6fa5ea94556844bbbd2d0f3a9/rpds_py-0.22.3-cp311-cp311-musllinux_1_2_aarch64.whl", hash = "sha256:e89391e6d60251560f0a8f4bd32137b077a80d9b7dbe6d5cab1cd80d2746f648", size = 556708 },
    { url = "https://files.pythonhosted.org/packages/8c/a2/c00cbc4b857e8b3d5e7f7fc4c81e23afd8c138b930f4f3ccf9a41a23e9e4/rpds_py-0.22.3-cp311-cp311-musllinux_1_2_i686.whl", hash = "sha256:e3fb866d9932a3d7d0c82da76d816996d1667c44891bd861a0f97ba27e84fc74", size = 583554 },
    { url = "https://files.pythonhosted.org/packages/d0/08/696c9872cf56effdad9ed617ac072f6774a898d46b8b8964eab39ec562d2/rpds_py-0.22.3-cp311-cp311-musllinux_1_2_x86_64.whl", hash = "sha256:1352ae4f7c717ae8cba93421a63373e582d19d55d2ee2cbb184344c82d2ae55a", size = 552105 },
    { url = "https://files.pythonhosted.org/packages/18/1f/4df560be1e994f5adf56cabd6c117e02de7c88ee238bb4ce03ed50da9d56/rpds_py-0.22.3-cp311-cp311-win32.whl", hash = "sha256:b0b4136a252cadfa1adb705bb81524eee47d9f6aab4f2ee4fa1e9d3cd4581f64", size = 220199 },
    { url = "https://files.pythonhosted.org/packages/b8/1b/c29b570bc5db8237553002788dc734d6bd71443a2ceac2a58202ec06ef12/rpds_py-0.22.3-cp311-cp311-win_amd64.whl", hash = "sha256:8bd7c8cfc0b8247c8799080fbff54e0b9619e17cdfeb0478ba7295d43f635d7c", size = 231775 },
    { url = "https://files.pythonhosted.org/packages/75/47/3383ee3bd787a2a5e65a9b9edc37ccf8505c0a00170e3a5e6ea5fbcd97f7/rpds_py-0.22.3-cp312-cp312-macosx_10_12_x86_64.whl", hash = "sha256:27e98004595899949bd7a7b34e91fa7c44d7a97c40fcaf1d874168bb652ec67e", size = 352334 },
    { url = "https://files.pythonhosted.org/packages/40/14/aa6400fa8158b90a5a250a77f2077c0d0cd8a76fce31d9f2b289f04c6dec/rpds_py-0.22.3-cp312-cp312-macosx_11_0_arm64.whl", hash = "sha256:1978d0021e943aae58b9b0b196fb4895a25cc53d3956b8e35e0b7682eefb6d56", size = 342111 },
    { url = "https://files.pythonhosted.org/packages/7d/06/395a13bfaa8a28b302fb433fb285a67ce0ea2004959a027aea8f9c52bad4/rpds_py-0.22.3-cp312-cp312-manylinux_2_17_aarch64.manylinux2014_aarch64.whl", hash = "sha256:655ca44a831ecb238d124e0402d98f6212ac527a0ba6c55ca26f616604e60a45", size = 384286 },
    { url = "https://files.pythonhosted.org/packages/43/52/d8eeaffab047e6b7b7ef7f00d5ead074a07973968ffa2d5820fa131d7852/rpds_py-0.22.3-cp312-cp312-manylinux_2_17_armv7l.manylinux2014_armv7l.whl", hash = "sha256:feea821ee2a9273771bae61194004ee2fc33f8ec7db08117ef9147d4bbcbca8e", size = 391739 },
    { url = "https://files.pythonhosted.org/packages/83/31/52dc4bde85c60b63719610ed6f6d61877effdb5113a72007679b786377b8/rpds_py-0.22.3-cp312-cp312-manylinux_2_17_ppc64le.manylinux2014_ppc64le.whl", hash = "sha256:22bebe05a9ffc70ebfa127efbc429bc26ec9e9b4ee4d15a740033efda515cf3d", size = 427306 },
    { url = "https://files.pythonhosted.org/packages/70/d5/1bab8e389c2261dba1764e9e793ed6830a63f830fdbec581a242c7c46bda/rpds_py-0.22.3-cp312-cp312-manylinux_2_17_s390x.manylinux2014_s390x.whl", hash = "sha256:3af6e48651c4e0d2d166dc1b033b7042ea3f871504b6805ba5f4fe31581d8d38", size = 442717 },
    { url = "https://files.pythonhosted.org/packages/82/a1/a45f3e30835b553379b3a56ea6c4eb622cf11e72008229af840e4596a8ea/rpds_py-0.22.3-cp312-cp312-manylinux_2_17_x86_64.manylinux2014_x86_64.whl", hash = "sha256:e67ba3c290821343c192f7eae1d8fd5999ca2dc99994114643e2f2d3e6138b15", size = 385721 },
    { url = "https://files.pythonhosted.org/packages/a6/27/780c942de3120bdd4d0e69583f9c96e179dfff082f6ecbb46b8d6488841f/rpds_py-0.22.3-cp312-cp312-manylinux_2_5_i686.manylinux1_i686.whl", hash = "sha256:02fbb9c288ae08bcb34fb41d516d5eeb0455ac35b5512d03181d755d80810059", size = 415824 },
    { url = "https://files.pythonhosted.org/packages/94/0b/aa0542ca88ad20ea719b06520f925bae348ea5c1fdf201b7e7202d20871d/rpds_py-0.22.3-cp312-cp312-musllinux_1_2_aarch64.whl", hash = "sha256:f56a6b404f74ab372da986d240e2e002769a7d7102cc73eb238a4f72eec5284e", size = 561227 },
    { url = "https://files.pythonhosted.org/packages/0d/92/3ed77d215f82c8f844d7f98929d56cc321bb0bcfaf8f166559b8ec56e5f1/rpds_py-0.22.3-cp312-cp312-musllinux_1_2_i686.whl", hash = "sha256:0a0461200769ab3b9ab7e513f6013b7a97fdeee41c29b9db343f3c5a8e2b9e61", size = 587424 },
    { url = "https://files.pythonhosted.org/packages/09/42/cacaeb047a22cab6241f107644f230e2935d4efecf6488859a7dd82fc47d/rpds_py-0.22.3-cp312-cp312-musllinux_1_2_x86_64.whl", hash = "sha256:8633e471c6207a039eff6aa116e35f69f3156b3989ea3e2d755f7bc41754a4a7", size = 555953 },
    { url = "https://files.pythonhosted.org/packages/e6/52/c921dc6d5f5d45b212a456c1f5b17df1a471127e8037eb0972379e39dff4/rpds_py-0.22.3-cp312-cp312-win32.whl", hash = "sha256:593eba61ba0c3baae5bc9be2f5232430453fb4432048de28399ca7376de9c627", size = 221339 },
    { url = "https://files.pythonhosted.org/packages/f2/c7/f82b5be1e8456600395366f86104d1bd8d0faed3802ad511ef6d60c30d98/rpds_py-0.22.3-cp312-cp312-win_amd64.whl", hash = "sha256:d115bffdd417c6d806ea9069237a4ae02f513b778e3789a359bc5856e0404cc4", size = 235786 },
    { url = "https://files.pythonhosted.org/packages/d0/bf/36d5cc1f2c609ae6e8bf0fc35949355ca9d8790eceb66e6385680c951e60/rpds_py-0.22.3-cp313-cp313-macosx_10_12_x86_64.whl", hash = "sha256:ea7433ce7e4bfc3a85654aeb6747babe3f66eaf9a1d0c1e7a4435bbdf27fea84", size = 351657 },
    { url = "https://files.pythonhosted.org/packages/24/2a/f1e0fa124e300c26ea9382e59b2d582cba71cedd340f32d1447f4f29fa4e/rpds_py-0.22.3-cp313-cp313-macosx_11_0_arm64.whl", hash = "sha256:6dd9412824c4ce1aca56c47b0991e65bebb7ac3f4edccfd3f156150c96a7bf25", size = 341829 },
    { url = "https://files.pythonhosted.org/packages/cf/c2/0da1231dd16953845bed60d1a586fcd6b15ceaeb965f4d35cdc71f70f606/rpds_py-0.22.3-cp313-cp313-manylinux_2_17_aarch64.manylinux2014_aarch64.whl", hash = "sha256:20070c65396f7373f5df4005862fa162db5d25d56150bddd0b3e8214e8ef45b4", size = 384220 },
    { url = "https://files.pythonhosted.org/packages/c7/73/a4407f4e3a00a9d4b68c532bf2d873d6b562854a8eaff8faa6133b3588ec/rpds_py-0.22.3-cp313-cp313-manylinux_2_17_armv7l.manylinux2014_armv7l.whl", hash = "sha256:0b09865a9abc0ddff4e50b5ef65467cd94176bf1e0004184eb915cbc10fc05c5", size = 391009 },
    { url = "https://files.pythonhosted.org/packages/a9/c3/04b7353477ab360fe2563f5f0b176d2105982f97cd9ae80a9c5a18f1ae0f/rpds_py-0.22.3-cp313-cp313-manylinux_2_17_ppc64le.manylinux2014_ppc64le.whl", hash = "sha256:3453e8d41fe5f17d1f8e9c383a7473cd46a63661628ec58e07777c2fff7196dc", size = 426989 },
    { url = "https://files.pythonhosted.org/packages/8d/e6/e4b85b722bcf11398e17d59c0f6049d19cd606d35363221951e6d625fcb0/rpds_py-0.22.3-cp313-cp313-manylinux_2_17_s390x.manylinux2014_s390x.whl", hash = "sha256:f5d36399a1b96e1a5fdc91e0522544580dbebeb1f77f27b2b0ab25559e103b8b", size = 441544 },
    { url = "https://files.pythonhosted.org/packages/27/fc/403e65e56f65fff25f2973216974976d3f0a5c3f30e53758589b6dc9b79b/rpds_py-0.22.3-cp313-cp313-manylinux_2_17_x86_64.manylinux2014_x86_64.whl", hash = "sha256:009de23c9c9ee54bf11303a966edf4d9087cd43a6003672e6aa7def643d06518", size = 385179 },
    { url = "https://files.pythonhosted.org/packages/57/9b/2be9ff9700d664d51fd96b33d6595791c496d2778cb0b2a634f048437a55/rpds_py-0.22.3-cp313-cp313-manylinux_2_5_i686.manylinux1_i686.whl", hash = "sha256:1aef18820ef3e4587ebe8b3bc9ba6e55892a6d7b93bac6d29d9f631a3b4befbd", size = 415103 },
    { url = "https://files.pythonhosted.org/packages/bb/a5/03c2ad8ca10994fcf22dd2150dd1d653bc974fa82d9a590494c84c10c641/rpds_py-0.22.3-cp313-cp313-musllinux_1_2_aarch64.whl", hash = "sha256:f60bd8423be1d9d833f230fdbccf8f57af322d96bcad6599e5a771b151398eb2", size = 560916 },
    { url = "https://files.pythonhosted.org/packages/ba/2e/be4fdfc8b5b576e588782b56978c5b702c5a2307024120d8aeec1ab818f0/rpds_py-0.22.3-cp313-cp313-musllinux_1_2_i686.whl", hash = "sha256:62d9cfcf4948683a18a9aff0ab7e1474d407b7bab2ca03116109f8464698ab16", size = 587062 },
    { url = "https://files.pythonhosted.org/packages/67/e0/2034c221937709bf9c542603d25ad43a68b4b0a9a0c0b06a742f2756eb66/rpds_py-0.22.3-cp313-cp313-musllinux_1_2_x86_64.whl", hash = "sha256:9253fc214112405f0afa7db88739294295f0e08466987f1d70e29930262b4c8f", size = 555734 },
    { url = "https://files.pythonhosted.org/packages/ea/ce/240bae07b5401a22482b58e18cfbabaa392409b2797da60223cca10d7367/rpds_py-0.22.3-cp313-cp313-win32.whl", hash = "sha256:fb0ba113b4983beac1a2eb16faffd76cb41e176bf58c4afe3e14b9c681f702de", size = 220663 },
    { url = "https://files.pythonhosted.org/packages/cb/f0/d330d08f51126330467edae2fa4efa5cec8923c87551a79299380fdea30d/rpds_py-0.22.3-cp313-cp313-win_amd64.whl", hash = "sha256:c58e2339def52ef6b71b8f36d13c3688ea23fa093353f3a4fee2556e62086ec9", size = 235503 },
    { url = "https://files.pythonhosted.org/packages/f7/c4/dbe1cc03df013bf2feb5ad00615038050e7859f381e96fb5b7b4572cd814/rpds_py-0.22.3-cp313-cp313t-macosx_10_12_x86_64.whl", hash = "sha256:f82a116a1d03628a8ace4859556fb39fd1424c933341a08ea3ed6de1edb0283b", size = 347698 },
    { url = "https://files.pythonhosted.org/packages/a4/3a/684f66dd6b0f37499cad24cd1c0e523541fd768576fa5ce2d0a8799c3cba/rpds_py-0.22.3-cp313-cp313t-macosx_11_0_arm64.whl", hash = "sha256:3dfcbc95bd7992b16f3f7ba05af8a64ca694331bd24f9157b49dadeeb287493b", size = 337330 },
    { url = "https://files.pythonhosted.org/packages/82/eb/e022c08c2ce2e8f7683baa313476492c0e2c1ca97227fe8a75d9f0181e95/rpds_py-0.22.3-cp313-cp313t-manylinux_2_17_aarch64.manylinux2014_aarch64.whl", hash = "sha256:59259dc58e57b10e7e18ce02c311804c10c5a793e6568f8af4dead03264584d1", size = 380022 },
    { url = "https://files.pythonhosted.org/packages/e4/21/5a80e653e4c86aeb28eb4fea4add1f72e1787a3299687a9187105c3ee966/rpds_py-0.22.3-cp313-cp313t-manylinux_2_17_armv7l.manylinux2014_armv7l.whl", hash = "sha256:5725dd9cc02068996d4438d397e255dcb1df776b7ceea3b9cb972bdb11260a83", size = 390754 },
    { url = "https://files.pythonhosted.org/packages/37/a4/d320a04ae90f72d080b3d74597074e62be0a8ecad7d7321312dfe2dc5a6a/rpds_py-0.22.3-cp313-cp313t-manylinux_2_17_ppc64le.manylinux2014_ppc64le.whl", hash = "sha256:99b37292234e61325e7a5bb9689e55e48c3f5f603af88b1642666277a81f1fbd", size = 423840 },
    { url = "https://files.pythonhosted.org/packages/87/70/674dc47d93db30a6624279284e5631be4c3a12a0340e8e4f349153546728/rpds_py-0.22.3-cp313-cp313t-manylinux_2_17_s390x.manylinux2014_s390x.whl", hash = "sha256:27b1d3b3915a99208fee9ab092b8184c420f2905b7d7feb4aeb5e4a9c509b8a1", size = 438970 },
    { url = "https://files.pythonhosted.org/packages/3f/64/9500f4d66601d55cadd21e90784cfd5d5f4560e129d72e4339823129171c/rpds_py-0.22.3-cp313-cp313t-manylinux_2_17_x86_64.manylinux2014_x86_64.whl", hash = "sha256:f612463ac081803f243ff13cccc648578e2279295048f2a8d5eb430af2bae6e3", size = 383146 },
    { url = "https://files.pythonhosted.org/packages/4d/45/630327addb1d17173adcf4af01336fd0ee030c04798027dfcb50106001e0/rpds_py-0.22.3-cp313-cp313t-manylinux_2_5_i686.manylinux1_i686.whl", hash = "sha256:f73d3fef726b3243a811121de45193c0ca75f6407fe66f3f4e183c983573e130", size = 408294 },
    { url = "https://files.pythonhosted.org/packages/5f/ef/8efb3373cee54ea9d9980b772e5690a0c9e9214045a4e7fa35046e399fee/rpds_py-0.22.3-cp313-cp313t-musllinux_1_2_aarch64.whl", hash = "sha256:3f21f0495edea7fdbaaa87e633a8689cd285f8f4af5c869f27bc8074638ad69c", size = 556345 },
    { url = "https://files.pythonhosted.org/packages/54/01/151d3b9ef4925fc8f15bfb131086c12ec3c3d6dd4a4f7589c335bf8e85ba/rpds_py-0.22.3-cp313-cp313t-musllinux_1_2_i686.whl", hash = "sha256:1e9663daaf7a63ceccbbb8e3808fe90415b0757e2abddbfc2e06c857bf8c5e2b", size = 582292 },
    { url = "https://files.pythonhosted.org/packages/30/89/35fc7a6cdf3477d441c7aca5e9bbf5a14e0f25152aed7f63f4e0b141045d/rpds_py-0.22.3-cp313-cp313t-musllinux_1_2_x86_64.whl", hash = "sha256:a76e42402542b1fae59798fab64432b2d015ab9d0c8c47ba7addddbaf7952333", size = 553855 },
    { url = "https://files.pythonhosted.org/packages/8f/e0/830c02b2457c4bd20a8c5bb394d31d81f57fbefce2dbdd2e31feff4f7003/rpds_py-0.22.3-cp313-cp313t-win32.whl", hash = "sha256:69803198097467ee7282750acb507fba35ca22cc3b85f16cf45fb01cb9097730", size = 219100 },
    { url = "https://files.pythonhosted.org/packages/f8/30/7ac943f69855c2db77407ae363484b915d861702dbba1aa82d68d57f42be/rpds_py-0.22.3-cp313-cp313t-win_amd64.whl", hash = "sha256:f5cf2a0c2bdadf3791b5c205d55a37a54025c6e18a71c71f82bb536cf9a454bf", size = 233794 },
]

[[package]]
name = "ruamel-yaml"
version = "0.18.10"
source = { registry = "https://pypi.org/simple" }
dependencies = [
    { name = "ruamel-yaml-clib", marker = "python_full_version < '3.13' and platform_python_implementation == 'CPython'" },
]
sdist = { url = "https://files.pythonhosted.org/packages/ea/46/f44d8be06b85bc7c4d8c95d658be2b68f27711f279bf9dd0612a5e4794f5/ruamel.yaml-0.18.10.tar.gz", hash = "sha256:20c86ab29ac2153f80a428e1254a8adf686d3383df04490514ca3b79a362db58", size = 143447 }
wheels = [
    { url = "https://files.pythonhosted.org/packages/c2/36/dfc1ebc0081e6d39924a2cc53654497f967a084a436bb64402dfce4254d9/ruamel.yaml-0.18.10-py3-none-any.whl", hash = "sha256:30f22513ab2301b3d2b577adc121c6471f28734d3d9728581245f1e76468b4f1", size = 117729 },
]

[[package]]
name = "ruamel-yaml-clib"
version = "0.2.12"
source = { registry = "https://pypi.org/simple" }
sdist = { url = "https://files.pythonhosted.org/packages/20/84/80203abff8ea4993a87d823a5f632e4d92831ef75d404c9fc78d0176d2b5/ruamel.yaml.clib-0.2.12.tar.gz", hash = "sha256:6c8fbb13ec503f99a91901ab46e0b07ae7941cd527393187039aec586fdfd36f", size = 225315 }
wheels = [
    { url = "https://files.pythonhosted.org/packages/fb/8f/683c6ad562f558cbc4f7c029abcd9599148c51c54b5ef0f24f2638da9fbb/ruamel.yaml.clib-0.2.12-cp311-cp311-macosx_13_0_arm64.whl", hash = "sha256:4a6679521a58256a90b0d89e03992c15144c5f3858f40d7c18886023d7943db6", size = 132224 },
    { url = "https://files.pythonhosted.org/packages/3c/d2/b79b7d695e2f21da020bd44c782490578f300dd44f0a4c57a92575758a76/ruamel.yaml.clib-0.2.12-cp311-cp311-manylinux2014_aarch64.whl", hash = "sha256:d84318609196d6bd6da0edfa25cedfbabd8dbde5140a0a23af29ad4b8f91fb1e", size = 641480 },
    { url = "https://files.pythonhosted.org/packages/68/6e/264c50ce2a31473a9fdbf4fa66ca9b2b17c7455b31ef585462343818bd6c/ruamel.yaml.clib-0.2.12-cp311-cp311-manylinux_2_17_x86_64.manylinux2014_x86_64.whl", hash = "sha256:bb43a269eb827806502c7c8efb7ae7e9e9d0573257a46e8e952f4d4caba4f31e", size = 739068 },
    { url = "https://files.pythonhosted.org/packages/86/29/88c2567bc893c84d88b4c48027367c3562ae69121d568e8a3f3a8d363f4d/ruamel.yaml.clib-0.2.12-cp311-cp311-manylinux_2_5_i686.manylinux1_i686.manylinux_2_17_i686.manylinux2014_i686.whl", hash = "sha256:811ea1594b8a0fb466172c384267a4e5e367298af6b228931f273b111f17ef52", size = 703012 },
    { url = "https://files.pythonhosted.org/packages/11/46/879763c619b5470820f0cd6ca97d134771e502776bc2b844d2adb6e37753/ruamel.yaml.clib-0.2.12-cp311-cp311-musllinux_1_1_i686.whl", hash = "sha256:cf12567a7b565cbf65d438dec6cfbe2917d3c1bdddfce84a9930b7d35ea59642", size = 704352 },
    { url = "https://files.pythonhosted.org/packages/02/80/ece7e6034256a4186bbe50dee28cd032d816974941a6abf6a9d65e4228a7/ruamel.yaml.clib-0.2.12-cp311-cp311-musllinux_1_1_x86_64.whl", hash = "sha256:7dd5adc8b930b12c8fc5b99e2d535a09889941aa0d0bd06f4749e9a9397c71d2", size = 737344 },
    { url = "https://files.pythonhosted.org/packages/f0/ca/e4106ac7e80efbabdf4bf91d3d32fc424e41418458251712f5672eada9ce/ruamel.yaml.clib-0.2.12-cp311-cp311-musllinux_1_2_aarch64.whl", hash = "sha256:1492a6051dab8d912fc2adeef0e8c72216b24d57bd896ea607cb90bb0c4981d3", size = 714498 },
    { url = "https://files.pythonhosted.org/packages/67/58/b1f60a1d591b771298ffa0428237afb092c7f29ae23bad93420b1eb10703/ruamel.yaml.clib-0.2.12-cp311-cp311-win32.whl", hash = "sha256:bd0a08f0bab19093c54e18a14a10b4322e1eacc5217056f3c063bd2f59853ce4", size = 100205 },
    { url = "https://files.pythonhosted.org/packages/b4/4f/b52f634c9548a9291a70dfce26ca7ebce388235c93588a1068028ea23fcc/ruamel.yaml.clib-0.2.12-cp311-cp311-win_amd64.whl", hash = "sha256:a274fb2cb086c7a3dea4322ec27f4cb5cc4b6298adb583ab0e211a4682f241eb", size = 118185 },
    { url = "https://files.pythonhosted.org/packages/48/41/e7a405afbdc26af961678474a55373e1b323605a4f5e2ddd4a80ea80f628/ruamel.yaml.clib-0.2.12-cp312-cp312-macosx_14_0_arm64.whl", hash = "sha256:20b0f8dc160ba83b6dcc0e256846e1a02d044e13f7ea74a3d1d56ede4e48c632", size = 133433 },
    { url = "https://files.pythonhosted.org/packages/ec/b0/b850385604334c2ce90e3ee1013bd911aedf058a934905863a6ea95e9eb4/ruamel.yaml.clib-0.2.12-cp312-cp312-manylinux2014_aarch64.whl", hash = "sha256:943f32bc9dedb3abff9879edc134901df92cfce2c3d5c9348f172f62eb2d771d", size = 647362 },
    { url = "https://files.pythonhosted.org/packages/44/d0/3f68a86e006448fb6c005aee66565b9eb89014a70c491d70c08de597f8e4/ruamel.yaml.clib-0.2.12-cp312-cp312-manylinux_2_17_x86_64.manylinux2014_x86_64.whl", hash = "sha256:95c3829bb364fdb8e0332c9931ecf57d9be3519241323c5274bd82f709cebc0c", size = 754118 },
    { url = "https://files.pythonhosted.org/packages/52/a9/d39f3c5ada0a3bb2870d7db41901125dbe2434fa4f12ca8c5b83a42d7c53/ruamel.yaml.clib-0.2.12-cp312-cp312-manylinux_2_5_i686.manylinux1_i686.manylinux_2_17_i686.manylinux2014_i686.whl", hash = "sha256:749c16fcc4a2b09f28843cda5a193e0283e47454b63ec4b81eaa2242f50e4ccd", size = 706497 },
    { url = "https://files.pythonhosted.org/packages/b0/fa/097e38135dadd9ac25aecf2a54be17ddf6e4c23e43d538492a90ab3d71c6/ruamel.yaml.clib-0.2.12-cp312-cp312-musllinux_1_1_i686.whl", hash = "sha256:bf165fef1f223beae7333275156ab2022cffe255dcc51c27f066b4370da81e31", size = 698042 },
    { url = "https://files.pythonhosted.org/packages/ec/d5/a659ca6f503b9379b930f13bc6b130c9f176469b73b9834296822a83a132/ruamel.yaml.clib-0.2.12-cp312-cp312-musllinux_1_1_x86_64.whl", hash = "sha256:32621c177bbf782ca5a18ba4d7af0f1082a3f6e517ac2a18b3974d4edf349680", size = 745831 },
    { url = "https://files.pythonhosted.org/packages/db/5d/36619b61ffa2429eeaefaab4f3374666adf36ad8ac6330d855848d7d36fd/ruamel.yaml.clib-0.2.12-cp312-cp312-musllinux_1_2_aarch64.whl", hash = "sha256:b82a7c94a498853aa0b272fd5bc67f29008da798d4f93a2f9f289feb8426a58d", size = 715692 },
    { url = "https://files.pythonhosted.org/packages/b1/82/85cb92f15a4231c89b95dfe08b09eb6adca929ef7df7e17ab59902b6f589/ruamel.yaml.clib-0.2.12-cp312-cp312-win32.whl", hash = "sha256:e8c4ebfcfd57177b572e2040777b8abc537cdef58a2120e830124946aa9b42c5", size = 98777 },
    { url = "https://files.pythonhosted.org/packages/d7/8f/c3654f6f1ddb75daf3922c3d8fc6005b1ab56671ad56ffb874d908bfa668/ruamel.yaml.clib-0.2.12-cp312-cp312-win_amd64.whl", hash = "sha256:0467c5965282c62203273b838ae77c0d29d7638c8a4e3a1c8bdd3602c10904e4", size = 115523 },
    { url = "https://files.pythonhosted.org/packages/29/00/4864119668d71a5fa45678f380b5923ff410701565821925c69780356ffa/ruamel.yaml.clib-0.2.12-cp313-cp313-macosx_14_0_arm64.whl", hash = "sha256:4c8c5d82f50bb53986a5e02d1b3092b03622c02c2eb78e29bec33fd9593bae1a", size = 132011 },
    { url = "https://files.pythonhosted.org/packages/7f/5e/212f473a93ae78c669ffa0cb051e3fee1139cb2d385d2ae1653d64281507/ruamel.yaml.clib-0.2.12-cp313-cp313-manylinux2014_aarch64.whl", hash = "sha256:e7e3736715fbf53e9be2a79eb4db68e4ed857017344d697e8b9749444ae57475", size = 642488 },
    { url = "https://files.pythonhosted.org/packages/1f/8f/ecfbe2123ade605c49ef769788f79c38ddb1c8fa81e01f4dbf5cf1a44b16/ruamel.yaml.clib-0.2.12-cp313-cp313-manylinux_2_17_x86_64.manylinux2014_x86_64.whl", hash = "sha256:0b7e75b4965e1d4690e93021adfcecccbca7d61c7bddd8e22406ef2ff20d74ef", size = 745066 },
    { url = "https://files.pythonhosted.org/packages/e2/a9/28f60726d29dfc01b8decdb385de4ced2ced9faeb37a847bd5cf26836815/ruamel.yaml.clib-0.2.12-cp313-cp313-manylinux_2_5_i686.manylinux1_i686.manylinux_2_17_i686.manylinux2014_i686.whl", hash = "sha256:96777d473c05ee3e5e3c3e999f5d23c6f4ec5b0c38c098b3a5229085f74236c6", size = 701785 },
    { url = "https://files.pythonhosted.org/packages/84/7e/8e7ec45920daa7f76046578e4f677a3215fe8f18ee30a9cb7627a19d9b4c/ruamel.yaml.clib-0.2.12-cp313-cp313-musllinux_1_1_i686.whl", hash = "sha256:3bc2a80e6420ca8b7d3590791e2dfc709c88ab9152c00eeb511c9875ce5778bf", size = 693017 },
    { url = "https://files.pythonhosted.org/packages/c5/b3/d650eaade4ca225f02a648321e1ab835b9d361c60d51150bac49063b83fa/ruamel.yaml.clib-0.2.12-cp313-cp313-musllinux_1_1_x86_64.whl", hash = "sha256:e188d2699864c11c36cdfdada94d781fd5d6b0071cd9c427bceb08ad3d7c70e1", size = 741270 },
    { url = "https://files.pythonhosted.org/packages/87/b8/01c29b924dcbbed75cc45b30c30d565d763b9c4d540545a0eeecffb8f09c/ruamel.yaml.clib-0.2.12-cp313-cp313-musllinux_1_2_aarch64.whl", hash = "sha256:4f6f3eac23941b32afccc23081e1f50612bdbe4e982012ef4f5797986828cd01", size = 709059 },
    { url = "https://files.pythonhosted.org/packages/30/8c/ed73f047a73638257aa9377ad356bea4d96125b305c34a28766f4445cc0f/ruamel.yaml.clib-0.2.12-cp313-cp313-win32.whl", hash = "sha256:6442cb36270b3afb1b4951f060eccca1ce49f3d087ca1ca4563a6eb479cb3de6", size = 98583 },
    { url = "https://files.pythonhosted.org/packages/b0/85/e8e751d8791564dd333d5d9a4eab0a7a115f7e349595417fd50ecae3395c/ruamel.yaml.clib-0.2.12-cp313-cp313-win_amd64.whl", hash = "sha256:e5b8daf27af0b90da7bb903a876477a9e6d7270be6146906b276605997c7e9a3", size = 115190 },
]

[[package]]
name = "ruff"
version = "0.9.6"
source = { registry = "https://pypi.org/simple" }
sdist = { url = "https://files.pythonhosted.org/packages/2a/e1/e265aba384343dd8ddd3083f5e33536cd17e1566c41453a5517b5dd443be/ruff-0.9.6.tar.gz", hash = "sha256:81761592f72b620ec8fa1068a6fd00e98a5ebee342a3642efd84454f3031dca9", size = 3639454 }
wheels = [
    { url = "https://files.pythonhosted.org/packages/76/e3/3d2c022e687e18cf5d93d6bfa2722d46afc64eaa438c7fbbdd603b3597be/ruff-0.9.6-py3-none-linux_armv6l.whl", hash = "sha256:2f218f356dd2d995839f1941322ff021c72a492c470f0b26a34f844c29cdf5ba", size = 11714128 },
    { url = "https://files.pythonhosted.org/packages/e1/22/aff073b70f95c052e5c58153cba735748c9e70107a77d03420d7850710a0/ruff-0.9.6-py3-none-macosx_10_12_x86_64.whl", hash = "sha256:b908ff4df65dad7b251c9968a2e4560836d8f5487c2f0cc238321ed951ea0504", size = 11682539 },
    { url = "https://files.pythonhosted.org/packages/75/a7/f5b7390afd98a7918582a3d256cd3e78ba0a26165a467c1820084587cbf9/ruff-0.9.6-py3-none-macosx_11_0_arm64.whl", hash = "sha256:b109c0ad2ececf42e75fa99dc4043ff72a357436bb171900714a9ea581ddef83", size = 11132512 },
    { url = "https://files.pythonhosted.org/packages/a6/e3/45de13ef65047fea2e33f7e573d848206e15c715e5cd56095589a7733d04/ruff-0.9.6-py3-none-manylinux_2_17_aarch64.manylinux2014_aarch64.whl", hash = "sha256:1de4367cca3dac99bcbd15c161404e849bb0bfd543664db39232648dc00112dc", size = 11929275 },
    { url = "https://files.pythonhosted.org/packages/7d/f2/23d04cd6c43b2e641ab961ade8d0b5edb212ecebd112506188c91f2a6e6c/ruff-0.9.6-py3-none-manylinux_2_17_armv7l.manylinux2014_armv7l.whl", hash = "sha256:ac3ee4d7c2c92ddfdaedf0bf31b2b176fa7aa8950efc454628d477394d35638b", size = 11466502 },
    { url = "https://files.pythonhosted.org/packages/b5/6f/3a8cf166f2d7f1627dd2201e6cbc4cb81f8b7d58099348f0c1ff7b733792/ruff-0.9.6-py3-none-manylinux_2_17_i686.manylinux2014_i686.whl", hash = "sha256:5dc1edd1775270e6aa2386119aea692039781429f0be1e0949ea5884e011aa8e", size = 12676364 },
    { url = "https://files.pythonhosted.org/packages/f5/c4/db52e2189983c70114ff2b7e3997e48c8318af44fe83e1ce9517570a50c6/ruff-0.9.6-py3-none-manylinux_2_17_ppc64.manylinux2014_ppc64.whl", hash = "sha256:4a091729086dffa4bd070aa5dab7e39cc6b9d62eb2bef8f3d91172d30d599666", size = 13335518 },
    { url = "https://files.pythonhosted.org/packages/66/44/545f8a4d136830f08f4d24324e7db957c5374bf3a3f7a6c0bc7be4623a37/ruff-0.9.6-py3-none-manylinux_2_17_ppc64le.manylinux2014_ppc64le.whl", hash = "sha256:d1bbc6808bf7b15796cef0815e1dfb796fbd383e7dbd4334709642649625e7c5", size = 12823287 },
    { url = "https://files.pythonhosted.org/packages/c5/26/8208ef9ee7431032c143649a9967c3ae1aae4257d95e6f8519f07309aa66/ruff-0.9.6-py3-none-manylinux_2_17_s390x.manylinux2014_s390x.whl", hash = "sha256:589d1d9f25b5754ff230dce914a174a7c951a85a4e9270613a2b74231fdac2f5", size = 14592374 },
    { url = "https://files.pythonhosted.org/packages/31/70/e917781e55ff39c5b5208bda384fd397ffd76605e68544d71a7e40944945/ruff-0.9.6-py3-none-manylinux_2_17_x86_64.manylinux2014_x86_64.whl", hash = "sha256:dc61dd5131742e21103fbbdcad683a8813be0e3c204472d520d9a5021ca8b217", size = 12500173 },
    { url = "https://files.pythonhosted.org/packages/84/f5/e4ddee07660f5a9622a9c2b639afd8f3104988dc4f6ba0b73ffacffa9a8c/ruff-0.9.6-py3-none-musllinux_1_2_aarch64.whl", hash = "sha256:5e2d9126161d0357e5c8f30b0bd6168d2c3872372f14481136d13de9937f79b6", size = 11906555 },
    { url = "https://files.pythonhosted.org/packages/f1/2b/6ff2fe383667075eef8656b9892e73dd9b119b5e3add51298628b87f6429/ruff-0.9.6-py3-none-musllinux_1_2_armv7l.whl", hash = "sha256:68660eab1a8e65babb5229a1f97b46e3120923757a68b5413d8561f8a85d4897", size = 11538958 },
    { url = "https://files.pythonhosted.org/packages/3c/db/98e59e90de45d1eb46649151c10a062d5707b5b7f76f64eb1e29edf6ebb1/ruff-0.9.6-py3-none-musllinux_1_2_i686.whl", hash = "sha256:c4cae6c4cc7b9b4017c71114115db0445b00a16de3bcde0946273e8392856f08", size = 12117247 },
    { url = "https://files.pythonhosted.org/packages/ec/bc/54e38f6d219013a9204a5a2015c09e7a8c36cedcd50a4b01ac69a550b9d9/ruff-0.9.6-py3-none-musllinux_1_2_x86_64.whl", hash = "sha256:19f505b643228b417c1111a2a536424ddde0db4ef9023b9e04a46ed8a1cb4656", size = 12554647 },
    { url = "https://files.pythonhosted.org/packages/a5/7d/7b461ab0e2404293c0627125bb70ac642c2e8d55bf590f6fce85f508f1b2/ruff-0.9.6-py3-none-win32.whl", hash = "sha256:194d8402bceef1b31164909540a597e0d913c0e4952015a5b40e28c146121b5d", size = 9949214 },
    { url = "https://files.pythonhosted.org/packages/ee/30/c3cee10f915ed75a5c29c1e57311282d1a15855551a64795c1b2bbe5cf37/ruff-0.9.6-py3-none-win_amd64.whl", hash = "sha256:03482d5c09d90d4ee3f40d97578423698ad895c87314c4de39ed2af945633caa", size = 10999914 },
    { url = "https://files.pythonhosted.org/packages/e8/a8/d71f44b93e3aa86ae232af1f2126ca7b95c0f515ec135462b3e1f351441c/ruff-0.9.6-py3-none-win_arm64.whl", hash = "sha256:0e2bb706a2be7ddfea4a4af918562fdc1bcb16df255e5fa595bbd800ce322a5a", size = 10177499 },
]

[[package]]
name = "scikit-learn"
version = "1.6.1"
source = { registry = "https://pypi.org/simple" }
dependencies = [
    { name = "joblib" },
    { name = "numpy" },
    { name = "scipy" },
    { name = "threadpoolctl" },
]
sdist = { url = "https://files.pythonhosted.org/packages/9e/a5/4ae3b3a0755f7b35a280ac90b28817d1f380318973cff14075ab41ef50d9/scikit_learn-1.6.1.tar.gz", hash = "sha256:b4fc2525eca2c69a59260f583c56a7557c6ccdf8deafdba6e060f94c1c59738e", size = 7068312 }
wheels = [
    { url = "https://files.pythonhosted.org/packages/6c/2a/e291c29670795406a824567d1dfc91db7b699799a002fdaa452bceea8f6e/scikit_learn-1.6.1-cp311-cp311-macosx_10_9_x86_64.whl", hash = "sha256:72abc587c75234935e97d09aa4913a82f7b03ee0b74111dcc2881cba3c5a7b33", size = 12102620 },
    { url = "https://files.pythonhosted.org/packages/25/92/ee1d7a00bb6b8c55755d4984fd82608603a3cc59959245068ce32e7fb808/scikit_learn-1.6.1-cp311-cp311-macosx_12_0_arm64.whl", hash = "sha256:b3b00cdc8f1317b5f33191df1386c0befd16625f49d979fe77a8d44cae82410d", size = 11116234 },
    { url = "https://files.pythonhosted.org/packages/30/cd/ed4399485ef364bb25f388ab438e3724e60dc218c547a407b6e90ccccaef/scikit_learn-1.6.1-cp311-cp311-manylinux_2_17_aarch64.manylinux2014_aarch64.whl", hash = "sha256:dc4765af3386811c3ca21638f63b9cf5ecf66261cc4815c1db3f1e7dc7b79db2", size = 12592155 },
    { url = "https://files.pythonhosted.org/packages/a8/f3/62fc9a5a659bb58a03cdd7e258956a5824bdc9b4bb3c5d932f55880be569/scikit_learn-1.6.1-cp311-cp311-manylinux_2_17_x86_64.manylinux2014_x86_64.whl", hash = "sha256:25fc636bdaf1cc2f4a124a116312d837148b5e10872147bdaf4887926b8c03d8", size = 13497069 },
    { url = "https://files.pythonhosted.org/packages/a1/a6/c5b78606743a1f28eae8f11973de6613a5ee87366796583fb74c67d54939/scikit_learn-1.6.1-cp311-cp311-win_amd64.whl", hash = "sha256:fa909b1a36e000a03c382aade0bd2063fd5680ff8b8e501660c0f59f021a6415", size = 11139809 },
    { url = "https://files.pythonhosted.org/packages/0a/18/c797c9b8c10380d05616db3bfb48e2a3358c767affd0857d56c2eb501caa/scikit_learn-1.6.1-cp312-cp312-macosx_10_13_x86_64.whl", hash = "sha256:926f207c804104677af4857b2c609940b743d04c4c35ce0ddc8ff4f053cddc1b", size = 12104516 },
    { url = "https://files.pythonhosted.org/packages/c4/b7/2e35f8e289ab70108f8cbb2e7a2208f0575dc704749721286519dcf35f6f/scikit_learn-1.6.1-cp312-cp312-macosx_12_0_arm64.whl", hash = "sha256:2c2cae262064e6a9b77eee1c8e768fc46aa0b8338c6a8297b9b6759720ec0ff2", size = 11167837 },
    { url = "https://files.pythonhosted.org/packages/a4/f6/ff7beaeb644bcad72bcfd5a03ff36d32ee4e53a8b29a639f11bcb65d06cd/scikit_learn-1.6.1-cp312-cp312-manylinux_2_17_aarch64.manylinux2014_aarch64.whl", hash = "sha256:1061b7c028a8663fb9a1a1baf9317b64a257fcb036dae5c8752b2abef31d136f", size = 12253728 },
    { url = "https://files.pythonhosted.org/packages/29/7a/8bce8968883e9465de20be15542f4c7e221952441727c4dad24d534c6d99/scikit_learn-1.6.1-cp312-cp312-manylinux_2_17_x86_64.manylinux2014_x86_64.whl", hash = "sha256:2e69fab4ebfc9c9b580a7a80111b43d214ab06250f8a7ef590a4edf72464dd86", size = 13147700 },
    { url = "https://files.pythonhosted.org/packages/62/27/585859e72e117fe861c2079bcba35591a84f801e21bc1ab85bce6ce60305/scikit_learn-1.6.1-cp312-cp312-win_amd64.whl", hash = "sha256:70b1d7e85b1c96383f872a519b3375f92f14731e279a7b4c6cfd650cf5dffc52", size = 11110613 },
    { url = "https://files.pythonhosted.org/packages/2e/59/8eb1872ca87009bdcdb7f3cdc679ad557b992c12f4b61f9250659e592c63/scikit_learn-1.6.1-cp313-cp313-macosx_10_13_x86_64.whl", hash = "sha256:2ffa1e9e25b3d93990e74a4be2c2fc61ee5af85811562f1288d5d055880c4322", size = 12010001 },
    { url = "https://files.pythonhosted.org/packages/9d/05/f2fc4effc5b32e525408524c982c468c29d22f828834f0625c5ef3d601be/scikit_learn-1.6.1-cp313-cp313-macosx_12_0_arm64.whl", hash = "sha256:dc5cf3d68c5a20ad6d571584c0750ec641cc46aeef1c1507be51300e6003a7e1", size = 11096360 },
    { url = "https://files.pythonhosted.org/packages/c8/e4/4195d52cf4f113573fb8ebc44ed5a81bd511a92c0228889125fac2f4c3d1/scikit_learn-1.6.1-cp313-cp313-manylinux_2_17_aarch64.manylinux2014_aarch64.whl", hash = "sha256:c06beb2e839ecc641366000ca84f3cf6fa9faa1777e29cf0c04be6e4d096a348", size = 12209004 },
    { url = "https://files.pythonhosted.org/packages/94/be/47e16cdd1e7fcf97d95b3cb08bde1abb13e627861af427a3651fcb80b517/scikit_learn-1.6.1-cp313-cp313-manylinux_2_17_x86_64.manylinux2014_x86_64.whl", hash = "sha256:e8ca8cb270fee8f1f76fa9bfd5c3507d60c6438bbee5687f81042e2bb98e5a97", size = 13171776 },
    { url = "https://files.pythonhosted.org/packages/34/b0/ca92b90859070a1487827dbc672f998da95ce83edce1270fc23f96f1f61a/scikit_learn-1.6.1-cp313-cp313-win_amd64.whl", hash = "sha256:7a1c43c8ec9fde528d664d947dc4c0789be4077a3647f232869f41d9bf50e0fb", size = 11071865 },
    { url = "https://files.pythonhosted.org/packages/12/ae/993b0fb24a356e71e9a894e42b8a9eec528d4c70217353a1cd7a48bc25d4/scikit_learn-1.6.1-cp313-cp313t-macosx_10_13_x86_64.whl", hash = "sha256:a17c1dea1d56dcda2fac315712f3651a1fea86565b64b48fa1bc090249cbf236", size = 11955804 },
    { url = "https://files.pythonhosted.org/packages/d6/54/32fa2ee591af44507eac86406fa6bba968d1eb22831494470d0a2e4a1eb1/scikit_learn-1.6.1-cp313-cp313t-macosx_12_0_arm64.whl", hash = "sha256:6a7aa5f9908f0f28f4edaa6963c0a6183f1911e63a69aa03782f0d924c830a35", size = 11100530 },
    { url = "https://files.pythonhosted.org/packages/3f/58/55856da1adec655bdce77b502e94a267bf40a8c0b89f8622837f89503b5a/scikit_learn-1.6.1-cp313-cp313t-manylinux_2_17_x86_64.manylinux2014_x86_64.whl", hash = "sha256:0650e730afb87402baa88afbf31c07b84c98272622aaba002559b614600ca691", size = 12433852 },
    { url = "https://files.pythonhosted.org/packages/ff/4f/c83853af13901a574f8f13b645467285a48940f185b690936bb700a50863/scikit_learn-1.6.1-cp313-cp313t-win_amd64.whl", hash = "sha256:3f59fe08dc03ea158605170eb52b22a105f238a5d512c4470ddeca71feae8e5f", size = 11337256 },
]

[[package]]
name = "scipy"
version = "1.15.2"
source = { registry = "https://pypi.org/simple" }
dependencies = [
    { name = "numpy" },
]
sdist = { url = "https://files.pythonhosted.org/packages/b7/b9/31ba9cd990e626574baf93fbc1ac61cf9ed54faafd04c479117517661637/scipy-1.15.2.tar.gz", hash = "sha256:cd58a314d92838f7e6f755c8a2167ead4f27e1fd5c1251fd54289569ef3495ec", size = 59417316 }
wheels = [
    { url = "https://files.pythonhosted.org/packages/40/1f/bf0a5f338bda7c35c08b4ed0df797e7bafe8a78a97275e9f439aceb46193/scipy-1.15.2-cp311-cp311-macosx_10_13_x86_64.whl", hash = "sha256:92233b2df6938147be6fa8824b8136f29a18f016ecde986666be5f4d686a91a4", size = 38703651 },
    { url = "https://files.pythonhosted.org/packages/de/54/db126aad3874601048c2c20ae3d8a433dbfd7ba8381551e6f62606d9bd8e/scipy-1.15.2-cp311-cp311-macosx_12_0_arm64.whl", hash = "sha256:62ca1ff3eb513e09ed17a5736929429189adf16d2d740f44e53270cc800ecff1", size = 30102038 },
    { url = "https://files.pythonhosted.org/packages/61/d8/84da3fffefb6c7d5a16968fe5b9f24c98606b165bb801bb0b8bc3985200f/scipy-1.15.2-cp311-cp311-macosx_14_0_arm64.whl", hash = "sha256:4c6676490ad76d1c2894d77f976144b41bd1a4052107902238047fb6a473e971", size = 22375518 },
    { url = "https://files.pythonhosted.org/packages/44/78/25535a6e63d3b9c4c90147371aedb5d04c72f3aee3a34451f2dc27c0c07f/scipy-1.15.2-cp311-cp311-macosx_14_0_x86_64.whl", hash = "sha256:a8bf5cb4a25046ac61d38f8d3c3426ec11ebc350246a4642f2f315fe95bda655", size = 25142523 },
    { url = "https://files.pythonhosted.org/packages/e0/22/4b4a26fe1cd9ed0bc2b2cb87b17d57e32ab72c346949eaf9288001f8aa8e/scipy-1.15.2-cp311-cp311-manylinux_2_17_aarch64.manylinux2014_aarch64.whl", hash = "sha256:6a8e34cf4c188b6dd004654f88586d78f95639e48a25dfae9c5e34a6dc34547e", size = 35491547 },
    { url = "https://files.pythonhosted.org/packages/32/ea/564bacc26b676c06a00266a3f25fdfe91a9d9a2532ccea7ce6dd394541bc/scipy-1.15.2-cp311-cp311-manylinux_2_17_x86_64.manylinux2014_x86_64.whl", hash = "sha256:28a0d2c2075946346e4408b211240764759e0fabaeb08d871639b5f3b1aca8a0", size = 37634077 },
    { url = "https://files.pythonhosted.org/packages/43/c2/bfd4e60668897a303b0ffb7191e965a5da4056f0d98acfb6ba529678f0fb/scipy-1.15.2-cp311-cp311-musllinux_1_2_aarch64.whl", hash = "sha256:42dabaaa798e987c425ed76062794e93a243be8f0f20fff6e7a89f4d61cb3d40", size = 37231657 },
    { url = "https://files.pythonhosted.org/packages/4a/75/5f13050bf4f84c931bcab4f4e83c212a36876c3c2244475db34e4b5fe1a6/scipy-1.15.2-cp311-cp311-musllinux_1_2_x86_64.whl", hash = "sha256:6f5e296ec63c5da6ba6fa0343ea73fd51b8b3e1a300b0a8cae3ed4b1122c7462", size = 40035857 },
    { url = "https://files.pythonhosted.org/packages/b9/8b/7ec1832b09dbc88f3db411f8cdd47db04505c4b72c99b11c920a8f0479c3/scipy-1.15.2-cp311-cp311-win_amd64.whl", hash = "sha256:597a0c7008b21c035831c39927406c6181bcf8f60a73f36219b69d010aa04737", size = 41217654 },
    { url = "https://files.pythonhosted.org/packages/4b/5d/3c78815cbab499610f26b5bae6aed33e227225a9fa5290008a733a64f6fc/scipy-1.15.2-cp312-cp312-macosx_10_13_x86_64.whl", hash = "sha256:c4697a10da8f8765bb7c83e24a470da5797e37041edfd77fd95ba3811a47c4fd", size = 38756184 },
    { url = "https://files.pythonhosted.org/packages/37/20/3d04eb066b471b6e171827548b9ddb3c21c6bbea72a4d84fc5989933910b/scipy-1.15.2-cp312-cp312-macosx_12_0_arm64.whl", hash = "sha256:869269b767d5ee7ea6991ed7e22b3ca1f22de73ab9a49c44bad338b725603301", size = 30163558 },
    { url = "https://files.pythonhosted.org/packages/a4/98/e5c964526c929ef1f795d4c343b2ff98634ad2051bd2bbadfef9e772e413/scipy-1.15.2-cp312-cp312-macosx_14_0_arm64.whl", hash = "sha256:bad78d580270a4d32470563ea86c6590b465cb98f83d760ff5b0990cb5518a93", size = 22437211 },
    { url = "https://files.pythonhosted.org/packages/1d/cd/1dc7371e29195ecbf5222f9afeedb210e0a75057d8afbd942aa6cf8c8eca/scipy-1.15.2-cp312-cp312-macosx_14_0_x86_64.whl", hash = "sha256:b09ae80010f52efddb15551025f9016c910296cf70adbf03ce2a8704f3a5ad20", size = 25232260 },
    { url = "https://files.pythonhosted.org/packages/f0/24/1a181a9e5050090e0b5138c5f496fee33293c342b788d02586bc410c6477/scipy-1.15.2-cp312-cp312-manylinux_2_17_aarch64.manylinux2014_aarch64.whl", hash = "sha256:5a6fd6eac1ce74a9f77a7fc724080d507c5812d61e72bd5e4c489b042455865e", size = 35198095 },
    { url = "https://files.pythonhosted.org/packages/c0/53/eaada1a414c026673eb983f8b4a55fe5eb172725d33d62c1b21f63ff6ca4/scipy-1.15.2-cp312-cp312-manylinux_2_17_x86_64.manylinux2014_x86_64.whl", hash = "sha256:2b871df1fe1a3ba85d90e22742b93584f8d2b8e6124f8372ab15c71b73e428b8", size = 37297371 },
    { url = "https://files.pythonhosted.org/packages/e9/06/0449b744892ed22b7e7b9a1994a866e64895363572677a316a9042af1fe5/scipy-1.15.2-cp312-cp312-musllinux_1_2_aarch64.whl", hash = "sha256:03205d57a28e18dfd39f0377d5002725bf1f19a46f444108c29bdb246b6c8a11", size = 36872390 },
    { url = "https://files.pythonhosted.org/packages/6a/6f/a8ac3cfd9505ec695c1bc35edc034d13afbd2fc1882a7c6b473e280397bb/scipy-1.15.2-cp312-cp312-musllinux_1_2_x86_64.whl", hash = "sha256:601881dfb761311045b03114c5fe718a12634e5608c3b403737ae463c9885d53", size = 39700276 },
    { url = "https://files.pythonhosted.org/packages/f5/6f/e6e5aff77ea2a48dd96808bb51d7450875af154ee7cbe72188afb0b37929/scipy-1.15.2-cp312-cp312-win_amd64.whl", hash = "sha256:e7c68b6a43259ba0aab737237876e5c2c549a031ddb7abc28c7b47f22e202ded", size = 40942317 },
    { url = "https://files.pythonhosted.org/packages/53/40/09319f6e0f276ea2754196185f95cd191cb852288440ce035d5c3a931ea2/scipy-1.15.2-cp313-cp313-macosx_10_13_x86_64.whl", hash = "sha256:01edfac9f0798ad6b46d9c4c9ca0e0ad23dbf0b1eb70e96adb9fa7f525eff0bf", size = 38717587 },
    { url = "https://files.pythonhosted.org/packages/fe/c3/2854f40ecd19585d65afaef601e5e1f8dbf6758b2f95b5ea93d38655a2c6/scipy-1.15.2-cp313-cp313-macosx_12_0_arm64.whl", hash = "sha256:08b57a9336b8e79b305a143c3655cc5bdbe6d5ece3378578888d2afbb51c4e37", size = 30100266 },
    { url = "https://files.pythonhosted.org/packages/dd/b1/f9fe6e3c828cb5930b5fe74cb479de5f3d66d682fa8adb77249acaf545b8/scipy-1.15.2-cp313-cp313-macosx_14_0_arm64.whl", hash = "sha256:54c462098484e7466362a9f1672d20888f724911a74c22ae35b61f9c5919183d", size = 22373768 },
    { url = "https://files.pythonhosted.org/packages/15/9d/a60db8c795700414c3f681908a2b911e031e024d93214f2d23c6dae174ab/scipy-1.15.2-cp313-cp313-macosx_14_0_x86_64.whl", hash = "sha256:cf72ff559a53a6a6d77bd8eefd12a17995ffa44ad86c77a5df96f533d4e6c6bb", size = 25154719 },
    { url = "https://files.pythonhosted.org/packages/37/3b/9bda92a85cd93f19f9ed90ade84aa1e51657e29988317fabdd44544f1dd4/scipy-1.15.2-cp313-cp313-manylinux_2_17_aarch64.manylinux2014_aarch64.whl", hash = "sha256:9de9d1416b3d9e7df9923ab23cd2fe714244af10b763975bea9e4f2e81cebd27", size = 35163195 },
    { url = "https://files.pythonhosted.org/packages/03/5a/fc34bf1aa14dc7c0e701691fa8685f3faec80e57d816615e3625f28feb43/scipy-1.15.2-cp313-cp313-manylinux_2_17_x86_64.manylinux2014_x86_64.whl", hash = "sha256:fb530e4794fc8ea76a4a21ccb67dea33e5e0e60f07fc38a49e821e1eae3b71a0", size = 37255404 },
    { url = "https://files.pythonhosted.org/packages/4a/71/472eac45440cee134c8a180dbe4c01b3ec247e0338b7c759e6cd71f199a7/scipy-1.15.2-cp313-cp313-musllinux_1_2_aarch64.whl", hash = "sha256:5ea7ed46d437fc52350b028b1d44e002646e28f3e8ddc714011aaf87330f2f32", size = 36860011 },
    { url = "https://files.pythonhosted.org/packages/01/b3/21f890f4f42daf20e4d3aaa18182dddb9192771cd47445aaae2e318f6738/scipy-1.15.2-cp313-cp313-musllinux_1_2_x86_64.whl", hash = "sha256:11e7ad32cf184b74380f43d3c0a706f49358b904fa7d5345f16ddf993609184d", size = 39657406 },
    { url = "https://files.pythonhosted.org/packages/0d/76/77cf2ac1f2a9cc00c073d49e1e16244e389dd88e2490c91d84e1e3e4d126/scipy-1.15.2-cp313-cp313-win_amd64.whl", hash = "sha256:a5080a79dfb9b78b768cebf3c9dcbc7b665c5875793569f48bf0e2b1d7f68f6f", size = 40961243 },
    { url = "https://files.pythonhosted.org/packages/4c/4b/a57f8ddcf48e129e6054fa9899a2a86d1fc6b07a0e15c7eebff7ca94533f/scipy-1.15.2-cp313-cp313t-macosx_10_13_x86_64.whl", hash = "sha256:447ce30cee6a9d5d1379087c9e474628dab3db4a67484be1b7dc3196bfb2fac9", size = 38870286 },
    { url = "https://files.pythonhosted.org/packages/0c/43/c304d69a56c91ad5f188c0714f6a97b9c1fed93128c691148621274a3a68/scipy-1.15.2-cp313-cp313t-macosx_12_0_arm64.whl", hash = "sha256:c90ebe8aaa4397eaefa8455a8182b164a6cc1d59ad53f79943f266d99f68687f", size = 30141634 },
    { url = "https://files.pythonhosted.org/packages/44/1a/6c21b45d2548eb73be9b9bff421aaaa7e85e22c1f9b3bc44b23485dfce0a/scipy-1.15.2-cp313-cp313t-macosx_14_0_arm64.whl", hash = "sha256:def751dd08243934c884a3221156d63e15234a3155cf25978b0a668409d45eb6", size = 22415179 },
    { url = "https://files.pythonhosted.org/packages/74/4b/aefac4bba80ef815b64f55da06f62f92be5d03b467f2ce3668071799429a/scipy-1.15.2-cp313-cp313t-macosx_14_0_x86_64.whl", hash = "sha256:302093e7dfb120e55515936cb55618ee0b895f8bcaf18ff81eca086c17bd80af", size = 25126412 },
    { url = "https://files.pythonhosted.org/packages/b1/53/1cbb148e6e8f1660aacd9f0a9dfa2b05e9ff1cb54b4386fe868477972ac2/scipy-1.15.2-cp313-cp313t-manylinux_2_17_aarch64.manylinux2014_aarch64.whl", hash = "sha256:7cd5b77413e1855351cdde594eca99c1f4a588c2d63711388b6a1f1c01f62274", size = 34952867 },
    { url = "https://files.pythonhosted.org/packages/2c/23/e0eb7f31a9c13cf2dca083828b97992dd22f8184c6ce4fec5deec0c81fcf/scipy-1.15.2-cp313-cp313t-manylinux_2_17_x86_64.manylinux2014_x86_64.whl", hash = "sha256:6d0194c37037707b2afa7a2f2a924cf7bac3dc292d51b6a925e5fcb89bc5c776", size = 36890009 },
    { url = "https://files.pythonhosted.org/packages/03/f3/e699e19cabe96bbac5189c04aaa970718f0105cff03d458dc5e2b6bd1e8c/scipy-1.15.2-cp313-cp313t-musllinux_1_2_aarch64.whl", hash = "sha256:bae43364d600fdc3ac327db99659dcb79e6e7ecd279a75fe1266669d9a652828", size = 36545159 },
    { url = "https://files.pythonhosted.org/packages/af/f5/ab3838e56fe5cc22383d6fcf2336e48c8fe33e944b9037fbf6cbdf5a11f8/scipy-1.15.2-cp313-cp313t-musllinux_1_2_x86_64.whl", hash = "sha256:f031846580d9acccd0044efd1a90e6f4df3a6e12b4b6bd694a7bc03a89892b28", size = 39136566 },
    { url = "https://files.pythonhosted.org/packages/0a/c8/b3f566db71461cabd4b2d5b39bcc24a7e1c119535c8361f81426be39bb47/scipy-1.15.2-cp313-cp313t-win_amd64.whl", hash = "sha256:fe8a9eb875d430d81755472c5ba75e84acc980e4a8f6204d402849234d3017db", size = 40477705 },
]

[[package]]
name = "semver"
version = "3.0.4"
source = { registry = "https://pypi.org/simple" }
sdist = { url = "https://files.pythonhosted.org/packages/72/d1/d3159231aec234a59dd7d601e9dd9fe96f3afff15efd33c1070019b26132/semver-3.0.4.tar.gz", hash = "sha256:afc7d8c584a5ed0a11033af086e8af226a9c0b206f313e0301f8dd7b6b589602", size = 269730 }
wheels = [
    { url = "https://files.pythonhosted.org/packages/a6/24/4d91e05817e92e3a61c8a21e08fd0f390f5301f1c448b137c57c4bc6e543/semver-3.0.4-py3-none-any.whl", hash = "sha256:9c824d87ba7f7ab4a1890799cec8596f15c1241cb473404ea1cb0c55e4b04746", size = 17912 },
]

[[package]]
name = "six"
version = "1.17.0"
source = { registry = "https://pypi.org/simple" }
sdist = { url = "https://files.pythonhosted.org/packages/94/e7/b2c673351809dca68a0e064b6af791aa332cf192da575fd474ed7d6f16a2/six-1.17.0.tar.gz", hash = "sha256:ff70335d468e7eb6ec65b95b99d3a2836546063f63acc5171de367e834932a81", size = 34031 }
wheels = [
    { url = "https://files.pythonhosted.org/packages/b7/ce/149a00dd41f10bc29e5921b496af8b574d8413afcd5e30dfa0ed46c2cc5e/six-1.17.0-py2.py3-none-any.whl", hash = "sha256:4721f391ed90541fddacab5acf947aa0d3dc7d27b2e1e8eda2be8970586c3274", size = 11050 },
]

[[package]]
name = "slims-python-api"
version = "6.9.0"
source = { registry = "https://pypi.org/simple" }
dependencies = [
    { name = "deprecation" },
    { name = "flask" },
    { name = "requests" },
    { name = "requests-oauthlib" },
]
sdist = { url = "https://files.pythonhosted.org/packages/b0/a0/c3e4894d833692f8693351d77a82631d907f26b5ea2bf64a72186141fba1/slims-python-api-6.9.0.tar.gz", hash = "sha256:195c6b30520425d75dea7ab8d326e59a2125efcd8d14cc966d5cfade93712265", size = 21087 }
wheels = [
    { url = "https://files.pythonhosted.org/packages/cc/6a/223b7fec5f5a9552c894d9600db5df78589be5d7639dd9cb815a05863009/slims_python_api-6.9.0-py2.py3-none-any.whl", hash = "sha256:15ddc0fc5da62329d2a4fd8cae2f5349202cd09aead90593a67e54d3c86e4798", size = 17005 },
]

[[package]]
name = "smmap"
version = "5.0.2"
source = { registry = "https://pypi.org/simple" }
sdist = { url = "https://files.pythonhosted.org/packages/44/cd/a040c4b3119bbe532e5b0732286f805445375489fceaec1f48306068ee3b/smmap-5.0.2.tar.gz", hash = "sha256:26ea65a03958fa0c8a1c7e8c7a58fdc77221b8910f6be2131affade476898ad5", size = 22329 }
wheels = [
    { url = "https://files.pythonhosted.org/packages/04/be/d09147ad1ec7934636ad912901c5fd7667e1c858e19d355237db0d0cd5e4/smmap-5.0.2-py3-none-any.whl", hash = "sha256:b30115f0def7d7531d22a0fb6502488d879e75b260a9db4d0819cfb25403af5e", size = 24303 },
]

[[package]]
name = "snowballstemmer"
version = "2.2.0"
source = { registry = "https://pypi.org/simple" }
sdist = { url = "https://files.pythonhosted.org/packages/44/7b/af302bebf22c749c56c9c3e8ae13190b5b5db37a33d9068652e8f73b7089/snowballstemmer-2.2.0.tar.gz", hash = "sha256:09b16deb8547d3412ad7b590689584cd0fe25ec8db3be37788be3810cbf19cb1", size = 86699 }
wheels = [
    { url = "https://files.pythonhosted.org/packages/ed/dc/c02e01294f7265e63a7315fe086dd1df7dacb9f840a804da846b96d01b96/snowballstemmer-2.2.0-py2.py3-none-any.whl", hash = "sha256:c8e1716e83cc398ae16824e5572ae04e0d9fc2c6b985fb0f900f5f0c96ecba1a", size = 93002 },
]

[[package]]
name = "soupsieve"
version = "2.6"
source = { registry = "https://pypi.org/simple" }
sdist = { url = "https://files.pythonhosted.org/packages/d7/ce/fbaeed4f9fb8b2daa961f90591662df6a86c1abf25c548329a86920aedfb/soupsieve-2.6.tar.gz", hash = "sha256:e2e68417777af359ec65daac1057404a3c8a5455bb8abc36f1a9866ab1a51abb", size = 101569 }
wheels = [
    { url = "https://files.pythonhosted.org/packages/d1/c2/fe97d779f3ef3b15f05c94a2f1e3d21732574ed441687474db9d342a7315/soupsieve-2.6-py3-none-any.whl", hash = "sha256:e72c4ff06e4fb6e4b5a9f0f55fe6e81514581fca1515028625d0f299c602ccc9", size = 36186 },
]

[[package]]
name = "sphinx"
version = "7.2.6"
source = { registry = "https://pypi.org/simple" }
dependencies = [
    { name = "alabaster" },
    { name = "babel" },
    { name = "colorama", marker = "sys_platform == 'win32'" },
    { name = "docutils" },
    { name = "imagesize" },
    { name = "jinja2" },
    { name = "packaging" },
    { name = "pygments" },
    { name = "requests" },
    { name = "snowballstemmer" },
    { name = "sphinxcontrib-applehelp" },
    { name = "sphinxcontrib-devhelp" },
    { name = "sphinxcontrib-htmlhelp" },
    { name = "sphinxcontrib-jsmath" },
    { name = "sphinxcontrib-qthelp" },
    { name = "sphinxcontrib-serializinghtml" },
]
sdist = { url = "https://files.pythonhosted.org/packages/73/8e/6e51da4b26665b4b92b1944ea18b2d9c825e753e19180cc5bdc818d0ed3b/sphinx-7.2.6.tar.gz", hash = "sha256:9a5160e1ea90688d5963ba09a2dcd8bdd526620edbb65c328728f1b2228d5ab5", size = 7015183 }
wheels = [
    { url = "https://files.pythonhosted.org/packages/b2/b6/8ed35256aa530a9d3da15d20bdc0ba888d5364441bb50a5a83ee7827affe/sphinx-7.2.6-py3-none-any.whl", hash = "sha256:1e09160a40b956dc623c910118fa636da93bd3ca0b9876a7b3df90f07d691560", size = 3207959 },
]

[[package]]
name = "sphinx-basic-ng"
version = "1.0.0b2"
source = { registry = "https://pypi.org/simple" }
dependencies = [
    { name = "sphinx" },
]
sdist = { url = "https://files.pythonhosted.org/packages/98/0b/a866924ded68efec7a1759587a4e478aec7559d8165fac8b2ad1c0e774d6/sphinx_basic_ng-1.0.0b2.tar.gz", hash = "sha256:9ec55a47c90c8c002b5960c57492ec3021f5193cb26cebc2dc4ea226848651c9", size = 20736 }
wheels = [
    { url = "https://files.pythonhosted.org/packages/3c/dd/018ce05c532a22007ac58d4f45232514cd9d6dd0ee1dc374e309db830983/sphinx_basic_ng-1.0.0b2-py3-none-any.whl", hash = "sha256:eb09aedbabfb650607e9b4b68c9d240b90b1e1be221d6ad71d61c52e29f7932b", size = 22496 },
]

[[package]]
name = "sphinx-copybutton"
version = "0.5.2"
source = { registry = "https://pypi.org/simple" }
dependencies = [
    { name = "sphinx" },
]
sdist = { url = "https://files.pythonhosted.org/packages/fc/2b/a964715e7f5295f77509e59309959f4125122d648f86b4fe7d70ca1d882c/sphinx-copybutton-0.5.2.tar.gz", hash = "sha256:4cf17c82fb9646d1bc9ca92ac280813a3b605d8c421225fd9913154103ee1fbd", size = 23039 }
wheels = [
    { url = "https://files.pythonhosted.org/packages/9e/48/1ea60e74949eecb12cdd6ac43987f9fd331156388dcc2319b45e2ebb81bf/sphinx_copybutton-0.5.2-py3-none-any.whl", hash = "sha256:fb543fd386d917746c9a2c50360c7905b605726b9355cd26e9974857afeae06e", size = 13343 },
]

[[package]]
name = "sphinx-jinja"
version = "2.0.2"
source = { registry = "https://pypi.org/simple" }
dependencies = [
    { name = "docutils" },
    { name = "jinja2" },
    { name = "sphinx" },
]
sdist = { url = "https://files.pythonhosted.org/packages/ea/90/7cf0e91aadcb5b3ff4796acbaf2c7887a55434df360914af9fc067c753c1/sphinx-jinja-2.0.2.tar.gz", hash = "sha256:c6232b59a894139770be1dc6d0b00a379e4288ce78157904e1f8473dea3e0718", size = 4587 }
wheels = [
    { url = "https://files.pythonhosted.org/packages/20/9f/81fe50b1861bda8c02b4272a166d14455411e04865ddaf3616f25d12cd50/sphinx_jinja-2.0.2-py3-none-any.whl", hash = "sha256:705ebeb9b7a6018ca3f93724315a7c1effa6ba3db44d630e7eaaa15e4ac081a8", size = 4355 },
]

[[package]]
name = "sphinx-jsonschema"
version = "1.19.1"
source = { registry = "https://pypi.org/simple" }
dependencies = [
    { name = "docutils" },
    { name = "jsonpointer" },
    { name = "pyyaml" },
    { name = "requests" },
]
sdist = { url = "https://files.pythonhosted.org/packages/9c/3f/559d054f977596c5535edfeeab1f3a278f3bbb81bada2a1cb3cadbf7bb67/sphinx-jsonschema-1.19.1.tar.gz", hash = "sha256:b2385fe1c7acf2e759152aefed0cb17c920645b2a75c9934000c9c528e7d53c1", size = 18599 }

[[package]]
name = "sphinx-mdinclude"
version = "0.6.2"
source = { registry = "https://pypi.org/simple" }
dependencies = [
    { name = "docutils" },
    { name = "mistune" },
    { name = "pygments" },
    { name = "sphinx" },
]
sdist = { url = "https://files.pythonhosted.org/packages/b6/a7/c9a7888bb2187fdb06955d71e75f6f266b7e179b356ac76138d160a5b7eb/sphinx_mdinclude-0.6.2.tar.gz", hash = "sha256:447462e82cb8be61404a2204227f920769eb923d2f57608e3325f3bb88286b4c", size = 65257 }
wheels = [
    { url = "https://files.pythonhosted.org/packages/42/3d/6b41fe1637cd53c4b10d56e0e6f396546f837973dabf9c4b2a1de44620ac/sphinx_mdinclude-0.6.2-py3-none-any.whl", hash = "sha256:648e78edb067c0e4bffc22943278d49d54a0714494743592032fa3ad82a86984", size = 16911 },
]

[[package]]
name = "sphinxcontrib-applehelp"
version = "2.0.0"
source = { registry = "https://pypi.org/simple" }
sdist = { url = "https://files.pythonhosted.org/packages/ba/6e/b837e84a1a704953c62ef8776d45c3e8d759876b4a84fe14eba2859106fe/sphinxcontrib_applehelp-2.0.0.tar.gz", hash = "sha256:2f29ef331735ce958efa4734873f084941970894c6090408b079c61b2e1c06d1", size = 20053 }
wheels = [
    { url = "https://files.pythonhosted.org/packages/5d/85/9ebeae2f76e9e77b952f4b274c27238156eae7979c5421fba91a28f4970d/sphinxcontrib_applehelp-2.0.0-py3-none-any.whl", hash = "sha256:4cd3f0ec4ac5dd9c17ec65e9ab272c9b867ea77425228e68ecf08d6b28ddbdb5", size = 119300 },
]

[[package]]
name = "sphinxcontrib-devhelp"
version = "2.0.0"
source = { registry = "https://pypi.org/simple" }
sdist = { url = "https://files.pythonhosted.org/packages/f6/d2/5beee64d3e4e747f316bae86b55943f51e82bb86ecd325883ef65741e7da/sphinxcontrib_devhelp-2.0.0.tar.gz", hash = "sha256:411f5d96d445d1d73bb5d52133377b4248ec79db5c793ce7dbe59e074b4dd1ad", size = 12967 }
wheels = [
    { url = "https://files.pythonhosted.org/packages/35/7a/987e583882f985fe4d7323774889ec58049171828b58c2217e7f79cdf44e/sphinxcontrib_devhelp-2.0.0-py3-none-any.whl", hash = "sha256:aefb8b83854e4b0998877524d1029fd3e6879210422ee3780459e28a1f03a8a2", size = 82530 },
]

[[package]]
name = "sphinxcontrib-htmlhelp"
version = "2.1.0"
source = { registry = "https://pypi.org/simple" }
sdist = { url = "https://files.pythonhosted.org/packages/43/93/983afd9aa001e5201eab16b5a444ed5b9b0a7a010541e0ddfbbfd0b2470c/sphinxcontrib_htmlhelp-2.1.0.tar.gz", hash = "sha256:c9e2916ace8aad64cc13a0d233ee22317f2b9025b9cf3295249fa985cc7082e9", size = 22617 }
wheels = [
    { url = "https://files.pythonhosted.org/packages/0a/7b/18a8c0bcec9182c05a0b3ec2a776bba4ead82750a55ff798e8d406dae604/sphinxcontrib_htmlhelp-2.1.0-py3-none-any.whl", hash = "sha256:166759820b47002d22914d64a075ce08f4c46818e17cfc9470a9786b759b19f8", size = 98705 },
]

[[package]]
name = "sphinxcontrib-jsmath"
version = "1.0.1"
source = { registry = "https://pypi.org/simple" }
sdist = { url = "https://files.pythonhosted.org/packages/b2/e8/9ed3830aeed71f17c026a07a5097edcf44b692850ef215b161b8ad875729/sphinxcontrib-jsmath-1.0.1.tar.gz", hash = "sha256:a9925e4a4587247ed2191a22df5f6970656cb8ca2bd6284309578f2153e0c4b8", size = 5787 }
wheels = [
    { url = "https://files.pythonhosted.org/packages/c2/42/4c8646762ee83602e3fb3fbe774c2fac12f317deb0b5dbeeedd2d3ba4b77/sphinxcontrib_jsmath-1.0.1-py2.py3-none-any.whl", hash = "sha256:2ec2eaebfb78f3f2078e73666b1415417a116cc848b72e5172e596c871103178", size = 5071 },
]

[[package]]
name = "sphinxcontrib-qthelp"
version = "2.0.0"
source = { registry = "https://pypi.org/simple" }
sdist = { url = "https://files.pythonhosted.org/packages/68/bc/9104308fc285eb3e0b31b67688235db556cd5b0ef31d96f30e45f2e51cae/sphinxcontrib_qthelp-2.0.0.tar.gz", hash = "sha256:4fe7d0ac8fc171045be623aba3e2a8f613f8682731f9153bb2e40ece16b9bbab", size = 17165 }
wheels = [
    { url = "https://files.pythonhosted.org/packages/27/83/859ecdd180cacc13b1f7e857abf8582a64552ea7a061057a6c716e790fce/sphinxcontrib_qthelp-2.0.0-py3-none-any.whl", hash = "sha256:b18a828cdba941ccd6ee8445dbe72ffa3ef8cbe7505d8cd1fa0d42d3f2d5f3eb", size = 88743 },
]

[[package]]
name = "sphinxcontrib-serializinghtml"
version = "2.0.0"
source = { registry = "https://pypi.org/simple" }
sdist = { url = "https://files.pythonhosted.org/packages/3b/44/6716b257b0aa6bfd51a1b31665d1c205fb12cb5ad56de752dfa15657de2f/sphinxcontrib_serializinghtml-2.0.0.tar.gz", hash = "sha256:e9d912827f872c029017a53f0ef2180b327c3f7fd23c87229f7a8e8b70031d4d", size = 16080 }
wheels = [
    { url = "https://files.pythonhosted.org/packages/52/a7/d2782e4e3f77c8450f727ba74a8f12756d5ba823d81b941f1b04da9d033a/sphinxcontrib_serializinghtml-2.0.0-py3-none-any.whl", hash = "sha256:6e2cb0eef194e10c27ec0023bfeb25badbbb5868244cf5bc5bdc04e4464bf331", size = 92072 },
]

[[package]]
name = "threadpoolctl"
version = "3.5.0"
source = { registry = "https://pypi.org/simple" }
sdist = { url = "https://files.pythonhosted.org/packages/bd/55/b5148dcbf72f5cde221f8bfe3b6a540da7aa1842f6b491ad979a6c8b84af/threadpoolctl-3.5.0.tar.gz", hash = "sha256:082433502dd922bf738de0d8bcc4fdcbf0979ff44c42bd40f5af8a282f6fa107", size = 41936 }
wheels = [
    { url = "https://files.pythonhosted.org/packages/4b/2c/ffbf7a134b9ab11a67b0cf0726453cedd9c5043a4fe7a35d1cefa9a1bcfb/threadpoolctl-3.5.0-py3-none-any.whl", hash = "sha256:56c1e26c150397e58c4926da8eeee87533b1e32bef131bd4bf6a2f45f3185467", size = 18414 },
]

[[package]]
name = "typing-extensions"
version = "4.12.2"
source = { registry = "https://pypi.org/simple" }
sdist = { url = "https://files.pythonhosted.org/packages/df/db/f35a00659bc03fec321ba8bce9420de607a1d37f8342eee1863174c69557/typing_extensions-4.12.2.tar.gz", hash = "sha256:1a7ead55c7e559dd4dee8856e3a88b41225abfe1ce8df57b7c13915fe121ffb8", size = 85321 }
wheels = [
    { url = "https://files.pythonhosted.org/packages/26/9f/ad63fc0248c5379346306f8668cda6e2e2e9c95e01216d2b8ffd9ff037d0/typing_extensions-4.12.2-py3-none-any.whl", hash = "sha256:04e5ca0351e0f3f85c6853954072df659d0d13fac324d0072316b67d7794700d", size = 37438 },
]

[[package]]
name = "typing-inspect"
version = "0.9.0"
source = { registry = "https://pypi.org/simple" }
dependencies = [
    { name = "mypy-extensions" },
    { name = "typing-extensions" },
]
sdist = { url = "https://files.pythonhosted.org/packages/dc/74/1789779d91f1961fa9438e9a8710cdae6bd138c80d7303996933d117264a/typing_inspect-0.9.0.tar.gz", hash = "sha256:b23fc42ff6f6ef6954e4852c1fb512cdd18dbea03134f91f856a95ccc9461f78", size = 13825 }
wheels = [
    { url = "https://files.pythonhosted.org/packages/65/f3/107a22063bf27bdccf2024833d3445f4eea42b2e598abfbd46f6a63b6cb0/typing_inspect-0.9.0-py3-none-any.whl", hash = "sha256:9ee6fc59062311ef8547596ab6b955e1b8aa46242d854bfc78f4f6b0eff35f9f", size = 8827 },
]

[[package]]
name = "tzdata"
version = "2025.1"
source = { registry = "https://pypi.org/simple" }
sdist = { url = "https://files.pythonhosted.org/packages/43/0f/fa4723f22942480be4ca9527bbde8d43f6c3f2fe8412f00e7f5f6746bc8b/tzdata-2025.1.tar.gz", hash = "sha256:24894909e88cdb28bd1636c6887801df64cb485bd593f2fd83ef29075a81d694", size = 194950 }
wheels = [
    { url = "https://files.pythonhosted.org/packages/0f/dd/84f10e23edd882c6f968c21c2434fe67bd4a528967067515feca9e611e5e/tzdata-2025.1-py2.py3-none-any.whl", hash = "sha256:7e127113816800496f027041c570f50bcd464a020098a3b6b199517772303639", size = 346762 },
]

[[package]]
name = "tzlocal"
version = "5.3"
source = { registry = "https://pypi.org/simple" }
dependencies = [
    { name = "tzdata", marker = "sys_platform == 'win32'" },
]
sdist = { url = "https://files.pythonhosted.org/packages/33/cc/11360404b20a6340b9b4ed39a3338c4af47bc63f87f6cea94dbcbde07029/tzlocal-5.3.tar.gz", hash = "sha256:2fafbfc07e9d8b49ade18f898d6bcd37ae88ce3ad6486842a2e4f03af68323d2", size = 30480 }
wheels = [
    { url = "https://files.pythonhosted.org/packages/e9/9f/1c0b69d3abf4c65acac051ad696b8aea55afbb746dea8017baab53febb5e/tzlocal-5.3-py3-none-any.whl", hash = "sha256:3814135a1bb29763c6e4f08fd6e41dbb435c7a60bfbb03270211bcc537187d8c", size = 17920 },
]

[[package]]
name = "urllib3"
version = "2.3.0"
source = { registry = "https://pypi.org/simple" }
sdist = { url = "https://files.pythonhosted.org/packages/aa/63/e53da845320b757bf29ef6a9062f5c669fe997973f966045cb019c3f4b66/urllib3-2.3.0.tar.gz", hash = "sha256:f8c5449b3cf0861679ce7e0503c7b44b5ec981bec0d1d3795a07f1ba96f0204d", size = 307268 }
wheels = [
    { url = "https://files.pythonhosted.org/packages/c8/19/4ec628951a74043532ca2cf5d97b7b14863931476d117c471e8e2b1eb39f/urllib3-2.3.0-py3-none-any.whl", hash = "sha256:1cee9ad369867bfdbbb48b7dd50374c0967a0bb7710050facf0dd6911440e3df", size = 128369 },
]

[[package]]
name = "watchdog"
version = "6.0.0"
source = { registry = "https://pypi.org/simple" }
sdist = { url = "https://files.pythonhosted.org/packages/db/7d/7f3d619e951c88ed75c6037b246ddcf2d322812ee8ea189be89511721d54/watchdog-6.0.0.tar.gz", hash = "sha256:9ddf7c82fda3ae8e24decda1338ede66e1c99883db93711d8fb941eaa2d8c282", size = 131220 }
wheels = [
    { url = "https://files.pythonhosted.org/packages/e0/24/d9be5cd6642a6aa68352ded4b4b10fb0d7889cb7f45814fb92cecd35f101/watchdog-6.0.0-cp311-cp311-macosx_10_9_universal2.whl", hash = "sha256:6eb11feb5a0d452ee41f824e271ca311a09e250441c262ca2fd7ebcf2461a06c", size = 96393 },
    { url = "https://files.pythonhosted.org/packages/63/7a/6013b0d8dbc56adca7fdd4f0beed381c59f6752341b12fa0886fa7afc78b/watchdog-6.0.0-cp311-cp311-macosx_10_9_x86_64.whl", hash = "sha256:ef810fbf7b781a5a593894e4f439773830bdecb885e6880d957d5b9382a960d2", size = 88392 },
    { url = "https://files.pythonhosted.org/packages/d1/40/b75381494851556de56281e053700e46bff5b37bf4c7267e858640af5a7f/watchdog-6.0.0-cp311-cp311-macosx_11_0_arm64.whl", hash = "sha256:afd0fe1b2270917c5e23c2a65ce50c2a4abb63daafb0d419fde368e272a76b7c", size = 89019 },
    { url = "https://files.pythonhosted.org/packages/39/ea/3930d07dafc9e286ed356a679aa02d777c06e9bfd1164fa7c19c288a5483/watchdog-6.0.0-cp312-cp312-macosx_10_13_universal2.whl", hash = "sha256:bdd4e6f14b8b18c334febb9c4425a878a2ac20efd1e0b231978e7b150f92a948", size = 96471 },
    { url = "https://files.pythonhosted.org/packages/12/87/48361531f70b1f87928b045df868a9fd4e253d9ae087fa4cf3f7113be363/watchdog-6.0.0-cp312-cp312-macosx_10_13_x86_64.whl", hash = "sha256:c7c15dda13c4eb00d6fb6fc508b3c0ed88b9d5d374056b239c4ad1611125c860", size = 88449 },
    { url = "https://files.pythonhosted.org/packages/5b/7e/8f322f5e600812e6f9a31b75d242631068ca8f4ef0582dd3ae6e72daecc8/watchdog-6.0.0-cp312-cp312-macosx_11_0_arm64.whl", hash = "sha256:6f10cb2d5902447c7d0da897e2c6768bca89174d0c6e1e30abec5421af97a5b0", size = 89054 },
    { url = "https://files.pythonhosted.org/packages/68/98/b0345cabdce2041a01293ba483333582891a3bd5769b08eceb0d406056ef/watchdog-6.0.0-cp313-cp313-macosx_10_13_universal2.whl", hash = "sha256:490ab2ef84f11129844c23fb14ecf30ef3d8a6abafd3754a6f75ca1e6654136c", size = 96480 },
    { url = "https://files.pythonhosted.org/packages/85/83/cdf13902c626b28eedef7ec4f10745c52aad8a8fe7eb04ed7b1f111ca20e/watchdog-6.0.0-cp313-cp313-macosx_10_13_x86_64.whl", hash = "sha256:76aae96b00ae814b181bb25b1b98076d5fc84e8a53cd8885a318b42b6d3a5134", size = 88451 },
    { url = "https://files.pythonhosted.org/packages/fe/c4/225c87bae08c8b9ec99030cd48ae9c4eca050a59bf5c2255853e18c87b50/watchdog-6.0.0-cp313-cp313-macosx_11_0_arm64.whl", hash = "sha256:a175f755fc2279e0b7312c0035d52e27211a5bc39719dd529625b1930917345b", size = 89057 },
    { url = "https://files.pythonhosted.org/packages/a9/c7/ca4bf3e518cb57a686b2feb4f55a1892fd9a3dd13f470fca14e00f80ea36/watchdog-6.0.0-py3-none-manylinux2014_aarch64.whl", hash = "sha256:7607498efa04a3542ae3e05e64da8202e58159aa1fa4acddf7678d34a35d4f13", size = 79079 },
    { url = "https://files.pythonhosted.org/packages/5c/51/d46dc9332f9a647593c947b4b88e2381c8dfc0942d15b8edc0310fa4abb1/watchdog-6.0.0-py3-none-manylinux2014_armv7l.whl", hash = "sha256:9041567ee8953024c83343288ccc458fd0a2d811d6a0fd68c4c22609e3490379", size = 79078 },
    { url = "https://files.pythonhosted.org/packages/d4/57/04edbf5e169cd318d5f07b4766fee38e825d64b6913ca157ca32d1a42267/watchdog-6.0.0-py3-none-manylinux2014_i686.whl", hash = "sha256:82dc3e3143c7e38ec49d61af98d6558288c415eac98486a5c581726e0737c00e", size = 79076 },
    { url = "https://files.pythonhosted.org/packages/ab/cc/da8422b300e13cb187d2203f20b9253e91058aaf7db65b74142013478e66/watchdog-6.0.0-py3-none-manylinux2014_ppc64.whl", hash = "sha256:212ac9b8bf1161dc91bd09c048048a95ca3a4c4f5e5d4a7d1b1a7d5752a7f96f", size = 79077 },
    { url = "https://files.pythonhosted.org/packages/2c/3b/b8964e04ae1a025c44ba8e4291f86e97fac443bca31de8bd98d3263d2fcf/watchdog-6.0.0-py3-none-manylinux2014_ppc64le.whl", hash = "sha256:e3df4cbb9a450c6d49318f6d14f4bbc80d763fa587ba46ec86f99f9e6876bb26", size = 79078 },
    { url = "https://files.pythonhosted.org/packages/62/ae/a696eb424bedff7407801c257d4b1afda455fe40821a2be430e173660e81/watchdog-6.0.0-py3-none-manylinux2014_s390x.whl", hash = "sha256:2cce7cfc2008eb51feb6aab51251fd79b85d9894e98ba847408f662b3395ca3c", size = 79077 },
    { url = "https://files.pythonhosted.org/packages/b5/e8/dbf020b4d98251a9860752a094d09a65e1b436ad181faf929983f697048f/watchdog-6.0.0-py3-none-manylinux2014_x86_64.whl", hash = "sha256:20ffe5b202af80ab4266dcd3e91aae72bf2da48c0d33bdb15c66658e685e94e2", size = 79078 },
    { url = "https://files.pythonhosted.org/packages/07/f6/d0e5b343768e8bcb4cda79f0f2f55051bf26177ecd5651f84c07567461cf/watchdog-6.0.0-py3-none-win32.whl", hash = "sha256:07df1fdd701c5d4c8e55ef6cf55b8f0120fe1aef7ef39a1c6fc6bc2e606d517a", size = 79065 },
    { url = "https://files.pythonhosted.org/packages/db/d9/c495884c6e548fce18a8f40568ff120bc3a4b7b99813081c8ac0c936fa64/watchdog-6.0.0-py3-none-win_amd64.whl", hash = "sha256:cbafb470cf848d93b5d013e2ecb245d4aa1c8fd0504e863ccefa32445359d680", size = 79070 },
    { url = "https://files.pythonhosted.org/packages/33/e8/e40370e6d74ddba47f002a32919d91310d6074130fe4e17dabcafc15cbf1/watchdog-6.0.0-py3-none-win_ia64.whl", hash = "sha256:a1914259fa9e1454315171103c6a30961236f508b9b623eae470268bbcc6a22f", size = 79067 },
]

[[package]]
name = "werkzeug"
version = "3.1.3"
source = { registry = "https://pypi.org/simple" }
dependencies = [
    { name = "markupsafe" },
]
sdist = { url = "https://files.pythonhosted.org/packages/9f/69/83029f1f6300c5fb2471d621ab06f6ec6b3324685a2ce0f9777fd4a8b71e/werkzeug-3.1.3.tar.gz", hash = "sha256:60723ce945c19328679790e3282cc758aa4a6040e4bb330f53d30fa546d44746", size = 806925 }
wheels = [
    { url = "https://files.pythonhosted.org/packages/52/24/ab44c871b0f07f491e5d2ad12c9bd7358e527510618cb1b803a88e986db1/werkzeug-3.1.3-py3-none-any.whl", hash = "sha256:54b78bf3716d19a65be4fceccc0d1d7b89e608834989dfae50ea87564639213e", size = 224498 },
]<|MERGE_RESOLUTION|>--- conflicted
+++ resolved
@@ -7,25 +7,13 @@
 
 [[package]]
 name = "aind-behavior-curriculum"
-<<<<<<< HEAD
-version = "0.0.30"
-source = { registry = "https://pypi.org/simple" }
-=======
 version = "0.0.28"
 source = { git = "https://github.com/AllenNeuralDynamics/aind-behavior-curriculum?rev=refactor-expose-public-evaluator#6b5b32abe409ee8a2dcad66ead0b79f171198294" }
->>>>>>> 449e79ee
 dependencies = [
     { name = "jinja2" },
     { name = "pydantic" },
     { name = "semver" },
 ]
-<<<<<<< HEAD
-sdist = { url = "https://files.pythonhosted.org/packages/b0/76/5dbd7f48de65b1cedd77c3edc34227788a8def5920ad2cf82023cdec6991/aind_behavior_curriculum-0.0.30.tar.gz", hash = "sha256:697567505fa3a3cc8c5ba24b7e70ae67e180c2671e5f6686e3c8c6cfdccc187f", size = 121445 }
-wheels = [
-    { url = "https://files.pythonhosted.org/packages/e9/bd/5c90c48f6079e27379d82cd6ac182df8193c81c4f8034d230b9a977257e7/aind_behavior_curriculum-0.0.30-py3-none-any.whl", hash = "sha256:193f243a69b663299afe75661d007ba545249d78a8b52c4277e18630dca2a149", size = 46762 },
-]
-=======
->>>>>>> 449e79ee
 
 [[package]]
 name = "aind-behavior-experiment-launcher"
@@ -69,13 +57,8 @@
     { name = "aind-behavior-curriculum", git = "https://github.com/AllenNeuralDynamics/aind-behavior-curriculum?rev=refactor-expose-public-evaluator" },
     { name = "aind-behavior-experiment-launcher", extras = ["aind-services"], marker = "extra == 'dev'" },
     { name = "aind-behavior-experiment-launcher", extras = ["aind-services"], marker = "extra == 'docs'" },
-<<<<<<< HEAD
-    { name = "aind-behavior-services", specifier = "<1" },
-    { name = "aind-data-schema", marker = "extra == 'aind-services'", specifier = "<2" },
-=======
     { name = "aind-behavior-services", git = "https://github.com/AllenNeuralDynamics/Aind.Behavior.Services?rev=release-0.9" },
     { name = "aind-data-schema", marker = "extra == 'aind-services'", specifier = "<=1.2" },
->>>>>>> 449e79ee
     { name = "aind-slims-api", specifier = "<0.2" },
     { name = "aind-watchdog-service", marker = "extra == 'aind-services'", specifier = ">=0.1.0,<0.2.0" },
     { name = "autodoc-pydantic", marker = "extra == 'docs'" },
@@ -96,13 +79,8 @@
 
 [[package]]
 name = "aind-behavior-services"
-<<<<<<< HEAD
-version = "0.10.0"
-source = { registry = "https://pypi.org/simple" }
-=======
 version = "0.8.9"
 source = { git = "https://github.com/AllenNeuralDynamics/Aind.Behavior.Services?rev=release-0.9#5af6c468eafbfa8e6c8eb4b52a14bef4396fb006" }
->>>>>>> 449e79ee
 dependencies = [
     { name = "aind-behavior-curriculum" },
     { name = "gitpython" },
@@ -111,13 +89,6 @@
     { name = "scikit-learn" },
     { name = "semver" },
 ]
-<<<<<<< HEAD
-sdist = { url = "https://files.pythonhosted.org/packages/62/0e/62f30748c41f13723314c5780ceda7378aaeb8c996bc7882498527e7a3a5/aind_behavior_services-0.10.0.tar.gz", hash = "sha256:4a6fce7a3c9c229d51434c654fdf347be3ce4731de420062aa5308fbfdb67361", size = 136013 }
-wheels = [
-    { url = "https://files.pythonhosted.org/packages/d8/5c/dc8ac422fa633668947b58180c5958bfda65afb637a01e756714b4c73129/aind_behavior_services-0.10.0-py3-none-any.whl", hash = "sha256:e89acc4a129d6f12e5b2feaebd86890a43ca2256bf1907f6502350ce042497d2", size = 49469 },
-]
-=======
->>>>>>> 449e79ee
 
 [[package]]
 name = "aind-codeocean-pipeline-monitor"
